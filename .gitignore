# Byte-compiled / optimized / DLL files
__pycache__/
*.py[cod]

<<<<<<< HEAD
# Database
*.sqlite

# Local settings
settings.py

# Package building
*.egg-info
build/*
dist/*
versiontools*
=======
# C extensions
*.so

# Distribution / packaging
.Python
env/
build/
develop-eggs/
dist/
downloads/
eggs/
lib/
lib64/
parts/
sdist/
var/
*.egg-info/
.installed.cfg
*.egg

# PyInstaller
#  Usually these files are written by a python script from a template
#  before PyInstaller builds the exe, so as to inject date/other infos into it.
*.manifest
*.spec

# Installer logs
pip-log.txt
pip-delete-this-directory.txt
>>>>>>> cfa63ede

# Unit test / coverage reports
htmlcov/
.tox/
.coverage
.cache
nosetests.xml
coverage.xml

# Translations
*.mo
*.pot

# Django stuff:
*.log
settings*.py
*.sqlite
/CACHE

# Sphinx documentation
docs/_build/

# PyBuilder
target/

# IDE
.idea/<|MERGE_RESOLUTION|>--- conflicted
+++ resolved
@@ -2,19 +2,6 @@
 __pycache__/
 *.py[cod]
 
-<<<<<<< HEAD
-# Database
-*.sqlite
-
-# Local settings
-settings.py
-
-# Package building
-*.egg-info
-build/*
-dist/*
-versiontools*
-=======
 # C extensions
 *.so
 
@@ -44,7 +31,6 @@
 # Installer logs
 pip-log.txt
 pip-delete-this-directory.txt
->>>>>>> cfa63ede
 
 # Unit test / coverage reports
 htmlcov/
