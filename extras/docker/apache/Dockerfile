--- conflicted
+++ resolved
@@ -30,11 +30,7 @@
   && rm -rf /var/lib/apt/lists/*
 
 # Set up the application
-<<<<<<< HEAD
-COPY . .
-=======
 COPY requirements* ./
->>>>>>> fbcffcf6
 RUN pip3 wheel --no-cache-dir --wheel-dir /usr/src/app/wheels -r requirements_devel.txt
 
 
@@ -42,10 +38,6 @@
 # Final
 ########
 FROM wger/base:2.0-dev
-<<<<<<< HEAD
-
-=======
->>>>>>> fbcffcf6
 LABEL maintainer="Roland Geider <roland@geider.net>"
 
 ARG DOCKER_DIR=./extras/docker/apache
@@ -79,22 +71,14 @@
   && touch /var/log/cron.log
 
 COPY --from=builder /usr/src/app/wheels /wheels
-<<<<<<< HEAD
-#COPY --chown=wger:www-data . /home/wger/src
-=======
 COPY --chown=wger:www-data . /home/wger/src
->>>>>>> fbcffcf6
 
 # Set up the application
 RUN ln -s /home/wger/static/CACHE /var/www
 USER wger
 
 WORKDIR /home/wger/src
-<<<<<<< HEAD
-RUN git clone https://github.com/wger-project/wger.git
-=======
 #RUN git clone https://github.com/wger-project/wger.git
->>>>>>> fbcffcf6
 RUN python3 -m venv /home/wger/venv
 RUN . /home/wger/venv/bin/activate \
     && pip install --upgrade pip \
