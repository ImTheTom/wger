#!/usr/bin/env python
# -*- coding: utf-8 -*-

# wger
from wger.settings_global import *


# Use 'DEBUG = True' to get more details for server errors
DEBUG = os.environ.get("DJANGO_DEBUG", True)

ADMINS = (
    ('Your name', 'your_email@example.com'),
)
MANAGERS = ADMINS

if os.environ.get("DJANGO_DB_ENGINE"):
    DATABASES = {
        'default': {
            'ENGINE': os.environ.get("DJANGO_DB_ENGINE"),
            'NAME': os.environ.get("DJANGO_DB_DATABASE"),
            'USER': os.environ.get("DJANGO_DB_USER"),
            'PASSWORD': os.environ.get("DJANGO_DB_PASSWORD"),
            'HOST': os.environ.get("DJANGO_DB_HOST"),
            'PORT': os.environ.get("DJANGO_DB_PORT"),
        }
    }
else:
    DATABASES = {
        'default': {
            'ENGINE': 'django.db.backends.sqlite3',
            'NAME': '/home/wger/db/database.sqlite',
        }
    }

# Timezone for this installation. Consult settings_global.py for more information
TIME_ZONE = os.environ.get("TIME_ZONE" , 'Europe/Berlin')

# Make this unique, and don't share it with anybody.
SECRET_KEY = os.environ.get("SECRET_KEY", 'wger-django-secret-key')


# Your reCaptcha keys
RECAPTCHA_PUBLIC_KEY = os.environ.get('RECAPTCHA_PUBLIC_KEY', '')
RECAPTCHA_PRIVATE_KEY = os.environ.get('RECAPTCHA_PRIVATE_KEY', '')

# The site's URL (e.g. http://www.my-local-gym.com or http://localhost:8000)
# This is needed for uploaded files and images (exercise images, etc.) to be
# properly served.
SITE_URL = os.environ.get('SITE_URL', 'http://localhost:8000')

# Path to uploaded files
# Absolute filesystem path to the directory that will hold user-uploaded files.
MEDIA_ROOT = os.environ.get("DJANGO_MEDIA_ROOT", '/home/wger/media')
MEDIA_URL = '/media/'

STATIC_ROOT = os.environ.get("DJANGO_STATIC_ROOT", '/home/wger/static')

# Allow all hosts to access the application. Change if used in production.
ALLOWED_HOSTS = '*'

SESSION_ENGINE = "django.contrib.sessions.backends.cache"

# Configure a real backend in production
if DEBUG:
    EMAIL_BACKEND = 'django.core.mail.backends.console.EmailBackend'
if os.environ.get("ENABLE_EMAIL"):
    EMAIL_BACKEND = 'django.core.mail.backends.smtp.EmailBackend'
    EMAIL_HOST = os.environ.get("EMAIL_HOST")
    EMAIL_PORT = os.environ.get("EMAIL_PORT")
    EMAIL_HOST_USER = os.environ.get("EMAIL_HOST_USER")
    EMAIL_HOST_PASSWORD = os.environ.get("EMAIL_HOST_PASSWORD")
    EMAIL_USE_TLS = os.environ.get("EMAIL_USE_TLS")
    EMAIL_USE_SSL = os.environ.get("EMAIL_USE_SSL")
    EMAIL_TIMEOUT = 60


# Sender address used for sent emails
WGER_SETTINGS['EMAIL_FROM'] = f'wger Workout Manager <{os.environ.get("FROM_EMAIL")}>'
DEFAULT_FROM_EMAIL = WGER_SETTINGS['EMAIL_FROM']

# Management
if os.environ.get("ALLOW_REGISTRATION") == 'False':
    WGER_SETTINGS["ALLOW_REGISTRATION"] = False
else:
    WGER_SETTINGS["ALLOW_REGISTRATION"] = True

if os.environ.get("ALLOW_GUEST_USERS") == 'False':
    WGER_SETTINGS["ALLOW_GUEST_USERS"] = False
else:
    WGER_SETTINGS["ALLOW_GUEST_USERS"] = True

# Cache
if os.environ.get("DJANGO_CACHE_BACKEND"):
    CACHES = {
        'default': {
            'BACKEND': os.environ.get("DJANGO_CACHE_BACKEND"),
            'LOCATION': os.environ.get("DJANGO_CACHE_LOCATION"),
            'TIMEOUT': os.environ.get("DJANGO_CACHE_TIMEOUT"),
            'OPTIONS': {
                'CLIENT_CLASS': os.environ.get("DJANGO_CACHE_CLIENT_CLASS"),
            }
        }
    }

<<<<<<< HEAD
# The site's domain as used by the email verification workflow
EMAIL_PAGE_DOMAIN = 'http://localhost/'
=======
# Folder for compressed CSS and JS files
COMPRESS_ROOT = STATIC_ROOT
>>>>>>> 93af3041
<|MERGE_RESOLUTION|>--- conflicted
+++ resolved
@@ -102,10 +102,8 @@
         }
     }
 
-<<<<<<< HEAD
-# The site's domain as used by the email verification workflow
-EMAIL_PAGE_DOMAIN = 'http://localhost/'
-=======
 # Folder for compressed CSS and JS files
 COMPRESS_ROOT = STATIC_ROOT
->>>>>>> 93af3041
+
+# The site's domain as used by the email verification workflow
+EMAIL_PAGE_DOMAIN = 'http://localhost/'