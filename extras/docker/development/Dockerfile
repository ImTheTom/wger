--- conflicted
+++ resolved
@@ -8,20 +8,6 @@
 #
 # Run the container:
 # docker run -ti -v /path/to/this/checkout:/home/wger/src --name wger.devel --publish 8000:8000 wger/devel
-<<<<<<< HEAD
-#
-# (in docker) python3 manage.py download-exercise-images (optional, may take some time)
-# (in docker) python3 manage.py runserver 0.0.0.0:8000
-#
-# To stop the container:
-# sudo docker container stop wger.devel
-#
-# To start developing again
-# sudo docker container start --attach wger.devel
-#
-=======
-
->>>>>>> fbcffcf6
 
 ##########
 # Builder
@@ -39,11 +25,7 @@
 
 # Build the necessary python wheels
 COPY requirements* ./
-<<<<<<< HEAD
-RUN pip3 wheel --no-cache-dir --wheel-dir /usr/src/app/wheels -r requirements_devel.txt
-=======
 RUN pip3 wheel --no-cache-dir --wheel-dir /wheels -r requirements_devel.txt
->>>>>>> fbcffcf6
 
 
 
@@ -56,24 +38,6 @@
 
 
 # Set up the application
-<<<<<<< HEAD
-COPY --chown=wger:wger . /home/wger/src
-COPY --from=builder /usr/src/app/wheels /wheels
-WORKDIR /home/wger/src
-RUN pip3 install --no-cache /wheels/* \
-    && python3 setup.py develop \
-    && npm install \
-    && npm install bower
-
-USER wger
-WORKDIR /home/wger/src
-RUN wger create_settings \
-        --settings-path /home/wger/src/settings.py \
-        --database-path /home/wger/db/database.sqlite \
-    && wger bootstrap \
-        --settings-path /home/wger/src/settings.py \
-        --no-start-server
-=======
 WORKDIR /home/wger/src
 COPY --chown=wger:wger . /home/wger/src
 COPY --from=builder /wheels /wheels
@@ -88,7 +52,6 @@
     && npm install -g bower
 
 RUN chown -R wger:wger .
->>>>>>> fbcffcf6
 
 USER wger
 RUN mkdir ~/media \
