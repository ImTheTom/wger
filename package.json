--- conflicted
+++ resolved
@@ -18,12 +18,8 @@
   "dependencies": {
     "Sortable": "RubaXa/Sortable#1.15.0",
     "bootstrap": "4.6.1",
-<<<<<<< HEAD
-    "d3": "^7.4.4",
-=======
     "components-font-awesome": "5.9.0",
     "d3": "^7.5.0",
->>>>>>> ccf81504
     "datatables": "^1.10.18",
     "devbridge-autocomplete": "^1.4.11",
     "jquery": "^3.6.0",
