name: Continous Integration

on:
  push:
    paths:
      - '**.py'
      - 'requirements.txt'
  pull_request:
    paths:
      - '**.py'
      - 'requirements.txt'

jobs:
  ci-job:
    runs-on: ubuntu-20.04
    strategy:
      max-parallel: 3
      matrix:
<<<<<<< HEAD
        python-version: [ '3.8', '3.9', '3.10', pypy3 ]
=======
        #TODO: pypy3 has problems compiling lxml
        python-version: [ '3.7', '3.8', '3.9', ]
>>>>>>> aee9d9ab
    name: CI job (python ${{ matrix.python-version }})

    services:
      postgres:
        image: postgres:12.0-alpine
        env:
          POSTGRES_USER: wger
          POSTGRES_PASSWORD: wger
          POSTGRES_DB: wger
        ports:
          - 5432:5432
        # needed because the postgres container does not provide a health check
        options: --health-cmd pg_isready --health-interval 10s --health-timeout 5s --health-retries 5


    steps:
      - uses: actions/checkout@v2.4.0

      - name: Cache dependencies
        uses: actions/cache@v2.1.7
        with:
          path: ~/.cache/pip
          key: ${{ runner.os }}-pip-${{ hashFiles('requirements.txt') }}
          restore-keys: |
            ${{ runner.os }}-pip-

      - name: Set up Python ${{ matrix.python-version }}
        uses: actions/setup-python@v2
        with:
          python-version: ${{ matrix.python-version }}

      - name: Display Python version
        run: python -c "import sys; print(sys.version)"

      - name: Install dependencies
        run: |
          python -m pip install --upgrade pip
          pip install wheel coverage
          pip install -r requirements_prod.txt
          python setup.py develop

      # Only run the tests with coverage for one version of python
      - name: Test the application with coverage (Postgres)
        run: |
          wger create-settings --database-type postgresql
          coverage run --source='.' ./manage.py test
          coverage html --directory coverage-postgres
          coverage report
        if: matrix.python-version == 3.8

      - name: Test the application (Postgres)
        run: |
          wger create-settings --database-type postgresql
          python manage.py test
        if: matrix.python-version != 3.8

      # - name: Test the application (Sqlite)
      #  run: |
      #    wger create-settings
      #    coverage run --source='.' ./manage.py test
      #    coverage html --directory coverage-sqlite
      #    coverage report

      - name: Save coverage result artifacts
        uses: actions/upload-artifact@v2
        with:
          name: coverage-results-${{ matrix.python-version }}
          path: coverage-postgres/
        if: matrix.python-version == 3.8<|MERGE_RESOLUTION|>--- conflicted
+++ resolved
@@ -16,12 +16,8 @@
     strategy:
       max-parallel: 3
       matrix:
-<<<<<<< HEAD
-        python-version: [ '3.8', '3.9', '3.10', pypy3 ]
-=======
         #TODO: pypy3 has problems compiling lxml
         python-version: [ '3.7', '3.8', '3.9', ]
->>>>>>> aee9d9ab
     name: CI job (python ${{ matrix.python-version }})
 
     services:
