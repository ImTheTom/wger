--- conflicted
+++ resolved
@@ -66,7 +66,6 @@
 
 # sub patterns for user
 patterns_user = [
-<<<<<<< HEAD
     path('login',
          views.LoginView.as_view(template_name='user/login.html',
                                  authentication_form=UserLoginForm),
@@ -77,12 +76,12 @@
     path('delete',
          user.delete,
          name='delete'),
+    path('<int:user_pk>/delete',
+         user.delete,
+         name='delete'),
     path('confirm-email',
          user.confirm_email,
          name='confirm-email'),
-    path('<int:user_pk>/delete',
-         user.delete,
-         name='delete'),
     path('<int:user_pk>/trainer-login',
          user.trainer_login,
          name='trainer-login'),
@@ -113,78 +112,6 @@
     path('list',
          user.UserListView.as_view(),
          name='list'),
-=======
-    path(
-        'login',
-        views.LoginView.as_view(template_name='user/login.html', authentication_form=UserLoginForm),
-        name='login',
-    ),
-    path(
-        'logout',
-        user.logout,
-        name='logout',
-    ),
-    path(
-        'delete',
-        user.delete,
-        name='delete',
-    ),
-    path(
-        '<int:user_pk>/delete',
-        user.delete,
-        name='delete',
-    ),
-    path(
-        '<int:user_pk>/trainer-login',
-        user.trainer_login,
-        name='trainer-login',
-    ),
-    path(
-        'registration',
-        user.registration,
-        name='registration',
-    ),
-    path(
-        'preferences',
-        user.preferences,
-        name='preferences',
-    ),
-    path(
-        'api-key',
-        user.api_key,
-        name='api-key',
-    ),
-    path(
-        'demo-entries',
-        misc.demo_entries,
-        name='demo-entries',
-    ),
-    path(
-        '<int:pk>/activate',
-        user.UserActivateView.as_view(),
-        name='activate',
-    ),
-    path(
-        '<int:pk>/deactivate',
-        user.UserDeactivateView.as_view(),
-        name='deactivate',
-    ),
-    path(
-        '<int:pk>/edit',
-        user.UserEditView.as_view(),
-        name='edit',
-    ),
-    path(
-        '<int:pk>/overview',
-        user.UserDetailView.as_view(),
-        name='overview',
-    ),
-    path(
-        'list',
-        user.UserListView.as_view(),
-        name='list',
-    ),
->>>>>>> 85ed8205
 
     # Password reset is implemented by Django, no need to cook our own soup here
     # (besides the templates)
