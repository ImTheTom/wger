--- conflicted
+++ resolved
@@ -53,8 +53,7 @@
 class UserLoginForm(AuthenticationForm):
     """
     Form for logins
-<<<<<<< HEAD
-    '''
+    """
 
     def __init__(self, *args, **kwargs):
         super(UserLoginForm, self).__init__(*args, **kwargs)
@@ -69,12 +68,6 @@
                 css_class='form-row'
             )
         )
-=======
-
-    Overwritten here just to change the label on the 'username' field
-    """
-    username = forms.CharField(label=_("Username or email"), max_length=254)
->>>>>>> 319e2633
 
 
 class UserPreferencesForm(forms.ModelForm):
@@ -229,8 +222,7 @@
 class RegistrationFormNoCaptcha(UserCreationForm, UserEmailForm):
     """
     Registration form without captcha field
-<<<<<<< HEAD
-    '''
+    """
 
     def __init__(self, *args, **kwargs):
         super(RegistrationFormNoCaptcha, self).__init__(*args, **kwargs)
@@ -246,14 +238,6 @@
             ),
             ButtonHolder(Submit('submit', _("Register"), css_class='btn-success btn-block'))
         )
-=======
-
-    This is used when registering through an app, in that case there is not
-    such a spam danger and simplifies the registration process on a mobile
-    device.
-    """
-    pass
->>>>>>> 319e2633
 
 
 class FeedbackRegisteredForm(forms.Form):
