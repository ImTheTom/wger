# -*- coding: utf-8 -*-

# This file is part of wger Workout Manager.
#
# wger Workout Manager is free software: you can redistribute it and/or modify
# it under the terms of the GNU Affero General Public License as published by
# the Free Software Foundation, either version 3 of the License, or
# (at your option) any later version.
#
# wger Workout Manager is distributed in the hope that it will be useful,
# but WITHOUT ANY WARRANTY; without even the implied warranty of
# MERCHANTABILITY or FITNESS FOR A PARTICULAR PURPOSE.  See the
# GNU General Public License for more details.
#
# You should have received a copy of the GNU Affero General Public License

# Django
from django import forms
from django.contrib.auth.forms import (
    AuthenticationForm,
    UserCreationForm,
)
from django.contrib.auth.models import User
from django.core.exceptions import ValidationError
from django.forms import (
    CharField,
    EmailField,
    Form,
    PasswordInput,
    widgets,
)
from django.utils.translation import gettext as _

# Third Party
from captcha.fields import ReCaptchaField
from captcha.widgets import ReCaptchaV3
from crispy_forms.helper import FormHelper
from crispy_forms.layout import (
    HTML,
    ButtonHolder,
    Column,
    Fieldset,
    Layout,
    Row,
    Submit,
)

# wger
from wger.core.models import UserProfile


class UserLoginForm(AuthenticationForm):
    """
    Form for logins
    """

    def __init__(self, *args, **kwargs):
        super(UserLoginForm, self).__init__(*args, **kwargs)

        self.helper = FormHelper()
        self.helper.add_input(Submit('submit', _('Login'), css_class='btn-success btn-block'))
        self.helper.form_class = 'wger-form'
        self.helper.layout = Layout(
            Row(
                Column('username', css_class='form-group col-6 mb-0'),
                Column('password', css_class='form-group col-6 mb-0'),
                css_class='form-row'
            )
        )


class UserPreferencesForm(forms.ModelForm):
    first_name = forms.CharField(label=_('First name'), required=False)
    last_name = forms.CharField(label=_('Last name'), required=False)
    email = EmailField(
        label=_("Email"),
        help_text=_("Used for password resets and, optionally, e-mail reminders."),
        required=False
    )

    class Meta:
        model = UserProfile
        fields = (
<<<<<<< HEAD
            'show_comments', 'show_english_ingredients', 'workout_reminder_active',
            'workout_reminder', 'workout_duration', 'notification_language', 'weight_unit',
            'ro_access', 'num_days_weight_reminder', 'birthdate'
=======
            'show_comments',
            'show_english_ingredients',
            'workout_reminder_active',
            'workout_reminder',
            'workout_duration',
            'notification_language',
            'weight_unit',
            'ro_access',
            'num_days_weight_reminder',
            'birthdate',
>>>>>>> 23a1e7be
        )

    def __init__(self, *args, **kwargs):
        super(UserPreferencesForm, self).__init__(*args, **kwargs)
        self.helper = FormHelper()
        self.helper.form_class = 'wger-form'
        self.helper.layout = Layout(
            Fieldset(
                _("Personal data"), 'email',
                Row(
                    Column('first_name', css_class='form-group col-6 mb-0'),
                    Column('last_name', css_class='form-group col-6 mb-0'),
                    css_class='form-row'
                ), HTML("<hr>")
            ),
            Fieldset(
<<<<<<< HEAD
                _("Workout reminders"), 'workout_reminder_active', 'workout_reminder',
                'workout_duration', HTML("<hr>")
            ),
            Fieldset(
                _("Other settings"), "ro_access", "notification_language", "weight_unit",
                "show_comments", "show_english_ingredients", "num_days_weight_reminder", "birthdate"
=======
                _("Workout reminders"),
                'workout_reminder_active',
                'workout_reminder',
                'workout_duration',
                HTML("<hr>"),
            ),
            Fieldset(
                _("Other settings"),
                "ro_access",
                "notification_language",
                "weight_unit",
                "show_comments",
                "show_english_ingredients",
                "num_days_weight_reminder",
                "birthdate",
>>>>>>> 23a1e7be
            ), ButtonHolder(Submit('submit', _("Save"), css_class='btn-success btn-block'))
        )


class UserEmailForm(forms.ModelForm):
    email = EmailField(
        label=_("Email"),
        help_text=_("Used for password resets and, optionally, email reminders."),
        required=False
    )

    class Meta:
        model = User
        fields = ('email', )

    def clean_email(self):
        """
        E-mail must be unique system wide

        However, this check should only be performed when the user changes
        e-mail address, otherwise the uniqueness check will because it will find one user
        (the current one) using the same e-mail. Only when the user changes it, do
        we want to check that nobody else has that e-mail address.
        """

        email = self.cleaned_data["email"]
        if not email:
            return email
        try:
            user = User.objects.get(email=email)
            if user.email == self.instance.email:
                return email
        except User.DoesNotExist:
            return email

        raise ValidationError(_("This e-mail address is already in use."))


class UserPersonalInformationForm(UserEmailForm):
    first_name = forms.CharField(label=_('First name'), required=False)
    last_name = forms.CharField(label=_('Last name'), required=False)

    class Meta:
        model = User
        fields = ('first_name', 'last_name', 'email')


class PasswordConfirmationForm(Form):
    """
    A simple password confirmation form.

    This can be used to make sure the user really wants to perform a dangerous
    action. The form must be initialised with a user object.
    """
    password = CharField(
        label=_("Password"),
        widget=PasswordInput,
        help_text=_('Please enter your current password.')
    )

    def __init__(self, user, data=None):
        self.user = user
        super(PasswordConfirmationForm, self).__init__(data=data)
        self.helper = FormHelper()
        self.helper.layout = Layout(
            'password',
            ButtonHolder(Submit('submit', _("Delete"), css_class='btn-danger btn-block'))
        )

    def clean_password(self):
        """
        Check that the password supplied matches the one for the user
        """
        password = self.cleaned_data.get('password', None)
        if not self.user.check_password(password):
            raise ValidationError(_('Invalid password'))
        return self.cleaned_data.get("password")


class RegistrationForm(UserCreationForm, UserEmailForm):
    """
    Registration form with reCAPTCHA field
    """

    captcha = ReCaptchaField(
        widget=ReCaptchaV3,
        label='reCaptcha',
        help_text=_('The form is secured with reCAPTCHA'),
    )

    def __init__(self, *args, **kwargs):
        super(RegistrationForm, self).__init__(*args, **kwargs)
        self.helper = FormHelper()
        self.helper.form_class = 'wger-form'
        self.helper.layout = Layout(
            'username', 'email',
            Row(
                Column('password1', css_class='form-group col-6 mb-0'),
                Column('password2', css_class='form-group col-6 mb-0'),
                css_class='form-row'
            ), 'captcha',
            ButtonHolder(Submit('submit', _("Register"), css_class='btn-success btn-block'))
        )


class RegistrationFormNoCaptcha(UserCreationForm, UserEmailForm):
    """
    Registration form without CAPTCHA field
    """

    def __init__(self, *args, **kwargs):
        super(RegistrationFormNoCaptcha, self).__init__(*args, **kwargs)
        self.helper = FormHelper()
        self.helper.form_class = 'wger-form'
        self.helper.layout = Layout(
            'username', 'email',
            Row(
                Column('password1', css_class='form-group col-6 mb-0'),
                Column('password2', css_class='form-group col-6 mb-0'),
                css_class='form-row'
            ), ButtonHolder(Submit('submit', _("Register"), css_class='btn-success btn-block'))
        )


class FeedbackRegisteredForm(forms.Form):
    """
    Feedback form used for logged in users
    """
    contact = forms.CharField(
        max_length=50,
        min_length=10,
        label=_('Contact'),
        help_text=_('Some way of answering you (e-mail, etc.)'),
        required=False
    )

    comment = forms.CharField(
        max_length=500,
        min_length=10,
        widget=widgets.Textarea,
        label=_('Comment'),
        help_text=_('What do you want to say?'),
        required=True
    )


class FeedbackAnonymousForm(FeedbackRegisteredForm):
    """
    Feedback form used for anonymous users (has additionally a reCAPTCHA field)
    """
    captcha = ReCaptchaField(
        widget=ReCaptchaV3,
        label='reCaptcha',
        help_text=_('The form is secured with reCAPTCHA'),
    )<|MERGE_RESOLUTION|>--- conflicted
+++ resolved
@@ -81,11 +81,6 @@
     class Meta:
         model = UserProfile
         fields = (
-<<<<<<< HEAD
-            'show_comments', 'show_english_ingredients', 'workout_reminder_active',
-            'workout_reminder', 'workout_duration', 'notification_language', 'weight_unit',
-            'ro_access', 'num_days_weight_reminder', 'birthdate'
-=======
             'show_comments',
             'show_english_ingredients',
             'workout_reminder_active',
@@ -96,7 +91,6 @@
             'ro_access',
             'num_days_weight_reminder',
             'birthdate',
->>>>>>> 23a1e7be
         )
 
     def __init__(self, *args, **kwargs):
@@ -113,14 +107,6 @@
                 ), HTML("<hr>")
             ),
             Fieldset(
-<<<<<<< HEAD
-                _("Workout reminders"), 'workout_reminder_active', 'workout_reminder',
-                'workout_duration', HTML("<hr>")
-            ),
-            Fieldset(
-                _("Other settings"), "ro_access", "notification_language", "weight_unit",
-                "show_comments", "show_english_ingredients", "num_days_weight_reminder", "birthdate"
-=======
                 _("Workout reminders"),
                 'workout_reminder_active',
                 'workout_reminder',
@@ -136,7 +122,6 @@
                 "show_english_ingredients",
                 "num_days_weight_reminder",
                 "birthdate",
->>>>>>> 23a1e7be
             ), ButtonHolder(Submit('submit', _("Save"), css_class='btn-success btn-block'))
         )
 
