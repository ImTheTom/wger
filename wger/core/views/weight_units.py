# -*- coding: utf-8 -*-

# This file is part of wger Workout Manager.
#
# wger Workout Manager is free software: you can redistribute it and/or modify
# it under the terms of the GNU Affero General Public License as published by
# the Free Software Foundation, either version 3 of the License, or
# (at your option) any later version.
#
# wger Workout Manager is distributed in the hope that it will be useful,
# but WITHOUT ANY WARRANTY; without even the implied warranty of
# MERCHANTABILITY or FITNESS FOR A PARTICULAR PURPOSE.  See the
# GNU General Public License for more details.
#
# You should have received a copy of the GNU Affero General Public License

# Standard Library
import logging

# Django
from django.contrib.auth.mixins import (
    LoginRequiredMixin,
    PermissionRequiredMixin
)
from django.http import HttpResponseForbidden
from django.urls import reverse_lazy
from django.utils.translation import (
    ugettext as _,
    ugettext_lazy
)
from django.views.generic import (
    CreateView,
    DeleteView,
    ListView,
    UpdateView
)

# wger
from wger.core.models import WeightUnit
from wger.utils.generic_views import (
    WgerDeleteMixin,
    WgerFormMixin
)


logger = logging.getLogger(__name__)


<<<<<<< HEAD
class ListView(LoginRequiredMixin, PermissionRequiredMixin, ListView):
    '''
=======
class ListView(LoginRequiredMixin, PermissionRequiredMixin, UAAwareViewMixin, ListView):
    """
>>>>>>> 319e2633
    Overview of all available weight units
    """
    model = WeightUnit
    permission_required = 'core.add_weightunit'
    template_name = 'weight_unit/list.html'


class AddView(WgerFormMixin, LoginRequiredMixin, PermissionRequiredMixin, CreateView):
    """
    View to add a new weight unit
    """

    model = WeightUnit
    fields = ['name']
    title = ugettext_lazy('Add')
    success_url = reverse_lazy('core:weight-unit:list')
    permission_required = 'core.add_weightunit'


class UpdateView(WgerFormMixin, LoginRequiredMixin, PermissionRequiredMixin, UpdateView):
    """
    View to update an existing weight unit
    """

    model = WeightUnit
    fields = ['name']
    success_url = reverse_lazy('core:weight-unit:list')
    permission_required = 'core.change_weightunit'

    def get_context_data(self, **kwargs):
        """
        Send some additional data to the template
        """
        context = super(UpdateView, self).get_context_data(**kwargs)
        context['title'] = _(u'Edit {0}').format(self.object)
        return context


class DeleteView(WgerDeleteMixin, LoginRequiredMixin, PermissionRequiredMixin, DeleteView):
    """
    View to delete an existing license
    """

    model = WeightUnit
    success_url = reverse_lazy('core:weight-unit:list')
    permission_required = 'core.delete_weightunit'

    def dispatch(self, request, *args, **kwargs):
        """
        Deleting the unit with ID 1 (repetitions) is not allowed

        This is the default and is hard coded in a couple of places
        """
        if self.kwargs['pk'] == '1':
            return HttpResponseForbidden()

        return super(DeleteView, self).dispatch(request, *args, **kwargs)

    def get_context_data(self, **kwargs):
        """
        Send some additional data to the template
        """
        context = super(DeleteView, self).get_context_data(**kwargs)
        context['title'] = _(u'Delete {0}?').format(self.object)
        return context<|MERGE_RESOLUTION|>--- conflicted
+++ resolved
@@ -46,13 +46,8 @@
 logger = logging.getLogger(__name__)
 
 
-<<<<<<< HEAD
 class ListView(LoginRequiredMixin, PermissionRequiredMixin, ListView):
-    '''
-=======
-class ListView(LoginRequiredMixin, PermissionRequiredMixin, UAAwareViewMixin, ListView):
     """
->>>>>>> 319e2633
     Overview of all available weight units
     """
     model = WeightUnit
