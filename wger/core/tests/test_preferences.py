--- conflicted
+++ resolved
@@ -50,7 +50,6 @@
         self.assertTemplateUsed('preferences.html')
 
         # Change some preferences
-<<<<<<< HEAD
         response = self.client.post(reverse('core:user:preferences'),
                                     {'show_comments': True,
                                      'show_english_ingredients': True,
@@ -61,25 +60,7 @@
                                      'notification_language': 2,
                                      'num_days_weight_reminder': 10,
                                      'weight_unit': 'kg',
-                                     'birthdate': '02/25/1987'})
-=======
-        response = self.client.post(
-            reverse('core:user:preferences'), {
-                'show_comments': True,
-                'show_english_ingredients': True,
-                'email': 'my-new-email@example.com',
-                'workout_reminder_active': True,
-                'workout_reminder': '30',
-                'workout_duration': 12,
-                'notification_language': 2,
-                'timer_active': False,
-                'timer_pause': 100,
-                'num_days_weight_reminder': 10,
-                'weight_unit': 'kg',
-                'birthdate': '02/25/1987',
-            }
-        )
->>>>>>> 85ed8205
+                                     'birthdate': '02/25/1987',})
 
         self.assertEqual(response.status_code, 302)
         response = self.client.get(reverse('core:user:preferences'))
@@ -91,7 +72,6 @@
         self.assertEqual(User.objects.get(username='test').email, 'my-new-email@example.com')
 
         # Change some preferences
-<<<<<<< HEAD
         response = self.client.post(reverse('core:user:preferences'),
                                     {'show_comments': False,
                                      'show_english_ingredients': True,
@@ -102,25 +82,7 @@
                                      'notification_language': 2,
                                      'num_days_weight_reminder': 10,
                                      'weight_unit': 'lb',
-                                     'birthdate': '02/25/1987'})
-=======
-        response = self.client.post(
-            reverse('core:user:preferences'), {
-                'show_comments': False,
-                'show_english_ingredients': True,
-                'email': '',
-                'workout_reminder_active': True,
-                'workout_reminder': 22,
-                'workout_duration': 10,
-                'notification_language': 2,
-                'timer_active': True,
-                'timer_pause': 40,
-                'num_days_weight_reminder': 10,
-                'weight_unit': 'lb',
-                'birthdate': '02/25/1987',
-            }
-        )
->>>>>>> 85ed8205
+                                     'birthdate': '02/25/1987',})
 
         self.assertEqual(response.status_code, 302)
         response = self.client.get(reverse('core:user:preferences'))
