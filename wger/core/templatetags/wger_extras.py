# -*- coding: utf-8 -*-

# This file is part of wger Workout Manager.
#
# wger Workout Manager is free software: you can redistribute it and/or modify
# it under the terms of the GNU Affero General Public License as published by
# the Free Software Foundation, either version 3 of the License, or
# (at your option) any later version.
#
# wger Workout Manager is distributed in the hope that it will be useful,
# but WITHOUT ANY WARRANTY; without even the implied warranty of
# MERCHANTABILITY or FITNESS FOR A PARTICULAR PURPOSE.  See the
# GNU General Public License for more details.
#
# You should have received a copy of the GNU Affero General Public License

# Django
from django import template
from django.conf import settings
from django.forms.widgets import (
    CheckboxInput,
    ClearableFileInput
)
from django.utils.safestring import mark_safe
from django.utils.translation import (
    pgettext,
    ugettext_lazy as _
)

# wger
from wger.utils.constants import (
    PAGINATION_MAX_TOTAL_PAGES,
    PAGINATION_PAGES_AROUND_CURRENT
)
from wger.utils.widgets import (
    BootstrapSelectMultiple,
    BootstrapSelectMultipleTranslatedOriginal
)


register = template.Library()


@register.filter(name='get_current_settings')
def get_current_settings(exercise, set_id):
    """
    Does a filter on the sets

    We need to do this here because it's not possible to pass arguments to function in
    the template, and we are only interested on the settings that belong to the current
    set
    """
    return exercise.setting_set.filter(set_id=set_id)


@register.inclusion_tag('tags/render_day.html')
def render_day(day, editable=True):
    """
    Renders a day as it will be displayed in the workout overview
    """
    return {'day': day.canonical_representation,
            'workout': day.training,
            'editable': editable}


@register.inclusion_tag('tags/pagination.html')
def pagination(paginator, page):
    """
    Renders the necessary links to paginating a long list
    """

    # For very long lists (e.g. the English ingredient with more than 8000 items)
    # we muck around here to remove the pages not inmediately 'around' the current
    # one, otherwise we end up with a useless block with 300 pages.
    if paginator.num_pages > PAGINATION_MAX_TOTAL_PAGES:

        start_page = page.number - PAGINATION_PAGES_AROUND_CURRENT
        for i in range(page.number - PAGINATION_PAGES_AROUND_CURRENT, page.number + 1):
            if i > 0:
                start_page = i
                break

        end_page = page.number + PAGINATION_PAGES_AROUND_CURRENT
        for i in range(page.number, page.number + PAGINATION_PAGES_AROUND_CURRENT):
            if i > paginator.num_pages:
                end_page = i
                break

        page_range = range(start_page, end_page)
    else:
        page_range = paginator.page_range

    # Set the template variables
    return {'page': page,
            'page_range': page_range}


@register.inclusion_tag('tags/render_weight_log.html')
def render_weight_log(log, div_uuid, user=None):
    """
    Renders a weight log series
    """

    return {'log': log,
            'div_uuid': div_uuid,
            'user': user}


@register.inclusion_tag('tags/license-sidebar.html')
def license_sidebar(license, author=None):
    """
    Renders the license notice for exercises
    """

    return {'license': license,
            'author': author}


@register.inclusion_tag('tags/language_select.html', takes_context=True)
def language_select(context, language):
    """
    Renders a link to change the current language.
    """

    return {'language_name': language[1],
            'path': 'images/icons/flag-{0}.svg'.format(language[0]),
            'i18n_path': context['i18n_path'][language[0]]}


@register.filter
def get_item(dictionary, key):
    """
    Allows to access a specific key in a dictionary in a template
    """
    return dictionary.get(key)


@register.simple_tag
def auto_link_css(mobile=False, css=''):
    """
    Adds the appropriate classes to a sidebar link depending on the site version

    :param mobile: true if mobile version of site
    :param css: the CSS class, if any, of the link
    :return: the complete CSS classes, wrapped in class="foo"
    """
    css = css + ' btn btn-default btn-block' if mobile else css
    return mark_safe('class="{0}"'.format(css))


@register.simple_tag
<<<<<<< HEAD
def fa_class(class_name='', icon_type='fas', fixed_width=True):
    '''
=======
def fa_class(class_name='', size='', fixed_width=True):
    """
>>>>>>> 319e2633
    Helper function to help add font awesome classes to elements

    :param class_name: the CSS class name, without the "fa-" prefix
    :param fixed_width: toggle for fixed icon width
    :return: the complete CSS classes
    """
    css = ''
    if not class_name:
        return css

    css += '{} fa-{}'.format(icon_type, class_name)

    if fixed_width:
        css += ' fa-fw'
    return mark_safe(css)


@register.simple_tag
def trans_weight_unit(unit, user=None):
    """
    Returns the correct (translated) weight unit

    :param unit: the weight unit. Allowed values are 'kg' and 'g'
    :param user: the user object, needed to access the profile. If this evaluates
                 to False, metric is used
    :return: translated unit
    """
    if not user or user.userprofile.use_metric:
        if unit == 'kg':
            return _('kg')
        if unit == 'g':
            return pgettext("weight unit, i.e. grams", "g")
    else:
        if unit == 'kg':
            return _('lb')
        if unit == 'g':
            return pgettext("weight unit, i.e. ounces", "oz")


@register.filter
def format_username(user):
    """
    Formats the username according to the information available
    """
    if user.get_full_name():
        return user.get_full_name()
    elif user.email:
        return user.email
    else:
        return user.username


class SpacelessNode(template.base.Node):
    def __init__(self, nodelist):
        self.nodelist = nodelist

    def render(self, context):
        if settings.WGER_SETTINGS['REMOVE_WHITESPACE']:
            from django.utils.html import strip_spaces_between_tags
            return strip_spaces_between_tags(self.nodelist.render(context).strip())
        else:
            return self.nodelist.render(context)


@register.tag
def spaceless_config(parser, token):
    """
    This is django's spaceless tag, copied here to use our configurable
    SpacelessNode
    """
    nodelist = parser.parse(('endspaceless_config',))
    parser.delete_first_token()
    return SpacelessNode(nodelist)


#
# Form utils
#
@register.filter(name='form_field_add_css')
def form_field_add_css(field, css):
    """
    Adds a CSS class to a form field. This is needed among other places for
    bootstrap 3, which needs a 'form-control' class in the field itself
    """
    return field.as_widget(attrs={"class": css})


@register.filter(name='is_checkbox')
def is_checkbox(field):
    """
    Tests if a field element is a checkbox, as it needs to be handled slightly different

    :param field: a form field
    :return: boolen
    """
    return isinstance(field.field.widget, CheckboxInput)


@register.filter(name='is_multiple')
def is_multiple(field):
    """
    Tests if a field element is a multiple select rendered as a checkbox, as it
    needs to be handled slightly different

    :param field: a form field
    :return: boolen
    """
    return isinstance(field.field.widget, BootstrapSelectMultiple) \
        or isinstance(field.field.widget, BootstrapSelectMultipleTranslatedOriginal)


@register.filter(name='is_fileupload')
def is_fileupload(field):
    """
    Tests if a field element is a file upload, as it needs to be handled slightly different

    :param field: a form field
    :return: boolen
    """
    return isinstance(field.field.widget, ClearableFileInput)


@register.inclusion_tag('tags/render_form_element.html')
def render_form_field(field):
    """
    Renders a form field with all necessary labels, help texts and labels
    within 'form-group'.

    See bootstrap documentation for details: http://getbootstrap.com/css/#forms
    """

    return {'field': field}


@register.inclusion_tag('tags/render_form_submit.html')
def render_form_submit(save_text='Save', button_class='default'):
    """
    Comfort function that renders a submit button with all necessary HTML
    and CSS

    :param save_text: the text to use on the submit button
    :param button_class: CSS class to apply to the button, default 'default'
    """
    if button_class in ('default',
                        'primary',
                        'success',
                        'info',
                        'warning',
                        'danger',
                        'link'):
        button_class = button_class
    else:
        button_class = 'default'

    return {'save_text': save_text,
            'button_class': button_class}


@register.inclusion_tag('tags/render_form_errors.html')
def render_form_errors(form):
    """
    Renders the non-field errors of a form with all necessary HTML and CSS
    (non-field errors refer to errors that can't be associated to any single
    field)

    :param form: the form object
    """
    return {'form': form}


@register.inclusion_tag('tags/render_form_fields.html')
def render_form_fields(form, submit_text='Save', show_save=True):
    """
    Comfort function that renders all fields in a form, as well as the submit
    button

    Internally it simply calls the other table_form_* functions and will render
    the fields in the order they were defined. If you want to change this, you
    need to call table_form_field for each field yourself. This function will
    also render a hidden field with a CSRF token, so be sure to pass it to the
    template.

    It is still necessary to enclose its output in <form> tags!

    :param form: the form to be rendered
    :param save_text: the text to use on the submit button
    """

    return {'form': form,
            'show_save': show_save,
            'submit_text': submit_text}<|MERGE_RESOLUTION|>--- conflicted
+++ resolved
@@ -149,13 +149,8 @@
 
 
 @register.simple_tag
-<<<<<<< HEAD
 def fa_class(class_name='', icon_type='fas', fixed_width=True):
-    '''
-=======
-def fa_class(class_name='', size='', fixed_width=True):
-    """
->>>>>>> 319e2633
+    """
     Helper function to help add font awesome classes to elements
 
     :param class_name: the CSS class name, without the "fa-" prefix
