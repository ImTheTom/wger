--- conflicted
+++ resolved
@@ -102,10 +102,6 @@
         (UNITS_LB, _('Imperial (pound)'))
     )
 
-<<<<<<< HEAD
-    # This field is required.
-=======
->>>>>>> cfa63ede
     user = models.OneToOneField(User,
                                 editable=False)
     '''
@@ -293,7 +289,6 @@
     '''Basic caloric intake based on physical activity'''
 
     #
-<<<<<<< HEAD
     # Routines
     #
     routines_round_to = models.DecimalField(verbose_name=_('Round weight in routines'),
@@ -314,11 +309,6 @@
                                    help_text=_('Select your preferred unit. This setting controls '
                                                'how the weight entries are interpreted if there '
                                                'are any calculations as well as their display.'),
-=======
-    # Others
-    #
-    weight_unit = models.CharField(verbose_name=_('Weight unit'),
->>>>>>> cfa63ede
                                    max_length=2,
                                    choices=UNITS,
                                    default=UNITS_KG)
