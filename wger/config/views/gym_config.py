# -*- coding: utf-8 -*-

# This file is part of wger Workout Manager.
#
# wger Workout Manager is free software: you can redistribute it and/or modify
# it under the terms of the GNU Affero General Public License as published by
# the Free Software Foundation, either version 3 of the License, or
# (at your option) any later version.
#
# wger Workout Manager is distributed in the hope that it will be useful,
# but WITHOUT ANY WARRANTY; without even the implied warranty of
# MERCHANTABILITY or FITNESS FOR A PARTICULAR PURPOSE.  See the
# GNU General Public License for more details.
#
# You should have received a copy of the GNU Affero General Public License

# Standard Library
import logging

# Django
from django.urls import reverse_lazy
from django.utils.translation import ugettext_lazy
from django.views.generic import UpdateView

# wger
from wger.config.models import GymConfig
from wger.utils.generic_views import WgerFormMixin


logger = logging.getLogger(__name__)


class GymConfigUpdateView(WgerFormMixin, UpdateView):
    """
    Generic view to edit the gym config table
    """
    model = GymConfig
    fields = '__all__'
    permission_required = 'config.change_gymconfig'
    success_url = reverse_lazy('gym:gym:list')
    title = ugettext_lazy('Edit')

    def get_object(self):
        """
        Return the only gym config object
<<<<<<< HEAD
        '''
        return GymConfig.objects.get(pk=1)
=======
        """
        return GymConfig.objects.get(pk=1)

    def get_context_data(self, **kwargs):
        context = super(GymConfigUpdateView, self).get_context_data(**kwargs)
        context['form_action'] = reverse('config:gym_config:edit')
        context['title'] = _('Edit')
        return context
>>>>>>> 319e2633
<|MERGE_RESOLUTION|>--- conflicted
+++ resolved
@@ -43,16 +43,5 @@
     def get_object(self):
         """
         Return the only gym config object
-<<<<<<< HEAD
-        '''
-        return GymConfig.objects.get(pk=1)
-=======
         """
-        return GymConfig.objects.get(pk=1)
-
-    def get_context_data(self, **kwargs):
-        context = super(GymConfigUpdateView, self).get_context_data(**kwargs)
-        context['form_action'] = reverse('config:gym_config:edit')
-        context['title'] = _('Edit')
-        return context
->>>>>>> 319e2633
+        return GymConfig.objects.get(pk=1)