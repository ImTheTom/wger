# -*- coding: utf-8 -*-

# This file is part of wger Workout Manager.
#
# wger Workout Manager is free software: you can redistribute it and/or modify
# it under the terms of the GNU Affero General Public License as published by
# the Free Software Foundation, either version 3 of the License, or
# (at your option) any later version.
#
# wger Workout Manager is distributed in the hope that it will be useful,
# but WITHOUT ANY WARRANTY; without even the implied warranty of
# MERCHANTABILITY or FITNESS FOR A PARTICULAR PURPOSE.  See the
# GNU General Public License for more details.
#
# You should have received a copy of the GNU Affero General Public License
# along with Workout Manager.  If not, see <http://www.gnu.org/licenses/>.

# Standard Library
import datetime
import logging

# Django
from django.contrib.auth.models import User
from django.core.cache import cache
from django.core.exceptions import (
    ObjectDoesNotExist,
    ValidationError
)
from django.core.validators import (
    MaxValueValidator,
    MinValueValidator
)
from django.db import models
from django.urls import reverse
from django.utils.translation import ugettext_lazy as _

# Third Party
from sortedm2m.fields import SortedManyToManyField

# wger
from wger.core.models import (
    DaysOfWeek,
    RepetitionUnit,
    WeightUnit
)
from wger.exercises.models import Exercise
from wger.manager.helpers import reps_smart_text
from wger.utils.cache import (
    cache_mapper,
    reset_workout_canonical_form,
    reset_workout_log
)
from wger.utils.fields import Html5DateField


logger = logging.getLogger(__name__)


#
# Classes
#
class Workout(models.Model):
    """
    Model for a training schedule
    """

    class Meta:
        """
        Meta class to set some other properties
        """
        ordering = ["-creation_date", ]

    creation_date = models.DateField(_('Creation date'), auto_now_add=True)
    comment = models.CharField(verbose_name=_('Description'),
                               max_length=100,
                               blank=True,
                               help_text=_("A short description or goal of the workout. For "
                                           "example 'Focus on back' or 'Week 1 of program xy'."))
    user = models.ForeignKey(User, verbose_name=_('User'), on_delete=models.CASCADE)

    def get_absolute_url(self):
        """
        Returns the canonical URL to view a workout
        """
        return reverse('manager:workout:view', kwargs={'pk': self.id})

    def __str__(self):
        """
        Return a more human-readable representation
        """
        if self.comment:
            return "{0}".format(self.comment)
        else:
            return "{0} ({1})".format(_('Workout'), self.creation_date)

    def save(self, *args, **kwargs):
        """
        Reset all cached infos
        """
        reset_workout_canonical_form(self.id)
        super(Workout, self).save(*args, **kwargs)

    def delete(self, *args, **kwargs):
        """
        Reset all cached infos
        """
        reset_workout_canonical_form(self.id)
        super(Workout, self).delete(*args, **kwargs)

    def get_owner_object(self):
        """
        Returns the object that has owner information
        """
        return self

    @property
    def canonical_representation(self):
        """
        Returns a canonical representation of the workout

        This form makes it easier to cache and use everywhere where all or part
        of a workout structure is needed. As an additional benefit, the template
        caches are not needed anymore.
        """
        workout_canonical_form = cache.get(cache_mapper.get_workout_canonical(self.pk))
        if not workout_canonical_form:
            day_canonical_repr = []
            muscles_front = []
            muscles_back = []
            muscles_front_secondary = []
            muscles_back_secondary = []

            # Sort list by weekday
            day_list = [i for i in self.day_set.select_related()]
            day_list.sort(key=lambda day: day.get_first_day_id)

            for day in day_list:
                canonical_repr_day = day.get_canonical_representation()

                # Collect all muscles
                for i in canonical_repr_day['muscles']['front']:
                    if i not in muscles_front:
                        muscles_front.append(i)
                for i in canonical_repr_day['muscles']['back']:
                    if i not in muscles_back:
                        muscles_back.append(i)
                for i in canonical_repr_day['muscles']['frontsecondary']:
                    if i not in muscles_front_secondary:
                        muscles_front_secondary.append(i)
                for i in canonical_repr_day['muscles']['backsecondary']:
                    if i not in muscles_back_secondary:
                        muscles_back_secondary.append(i)

                day_canonical_repr.append(canonical_repr_day)

            workout_canonical_form = {'obj': self,
                                      'muscles': {'front': muscles_front,
                                                  'back': muscles_back,
                                                  'frontsecondary': muscles_front_secondary,
                                                  'backsecondary': muscles_back_secondary},
                                      'day_list': day_canonical_repr}
            # Save to cache
            cache.set(cache_mapper.get_workout_canonical(self.pk), workout_canonical_form)

        return workout_canonical_form


class ScheduleManager(models.Manager):
    """
    Custom manager for workout schedules
    """

    def get_current_workout(self, user):
        """
        Finds the currently active workout for the user, by checking the schedules
        and the workouts
        :rtype : list
        """

        # Try first to find an active schedule that has steps
        try:
            schedule = Schedule.objects.filter(user=user).get(is_active=True)
            if schedule.schedulestep_set.count():
                # The schedule might exist and have steps, but if it's too far in
                # the past and is not a loop, we won't use it. Doing it like this
                # is kind of wrong, but lets us continue to the correct place
                if not schedule.get_current_scheduled_workout():
                    raise ObjectDoesNotExist

                active_workout = schedule.get_current_scheduled_workout().workout
            else:
                # same as above
                raise ObjectDoesNotExist

        # there are no active schedules, just return the last workout
        except ObjectDoesNotExist:

            schedule = False
            try:
                active_workout = Workout.objects.filter(user=user).latest('creation_date')

            # no luck, there aren't even workouts for the user
            except ObjectDoesNotExist:
                active_workout = False

        return (active_workout, schedule)


class Schedule(models.Model):
    """
    Model for a workout schedule.

    A schedule is a collection of workous that are done for a certain time.
    E.g. workouts A, B, C, A, B, C, and so on.
    """

    objects = ScheduleManager()
    """Custom manager"""

    user = models.ForeignKey(User,
                             verbose_name=_('User'),
                             editable=False,
                             on_delete=models.CASCADE)
    """
    The user this schedule belongs to. This could be accessed through a step
    that points to a workout, that points to a user, but this is more straight
    forward and performant
    """

    name = models.CharField(verbose_name=_('Name'),
                            max_length=100,
                            help_text=_("Name or short description of the schedule. "
                                        "For example 'Program XYZ'."))
    """Name or short description of the schedule."""

    start_date = Html5DateField(verbose_name=_('Start date'),
                                default=datetime.date.today)
    """The start date of this schedule"""

    is_active = models.BooleanField(verbose_name=_('Schedule active'),
                                    default=True,
                                    help_text=_("Tick the box if you want to mark this schedule "
                                                "as your active one (will be shown e.g. on your "
                                                "dashboard). All other schedules will then be "
                                                "marked as inactive"))
    """A flag indicating whether the schedule is active (needed for dashboard)"""

    is_loop = models.BooleanField(verbose_name=_('Is a loop'),
                                  default=False,
                                  help_text=_("Tick the box if you want to repeat the schedules "
                                              "in a loop (i.e. A, B, C, A, B, C, and so on)"))
    """A flag indicating whether the schedule should act as a loop"""

    def __str__(self):
        """
        Return a more human-readable representation
        """
        return self.name

    def get_absolute_url(self):
        return reverse('manager:schedule:view', kwargs={'pk': self.id})

    def get_owner_object(self):
        """
        Returns the object that has owner information
        """
        return self

    def save(self, *args, **kwargs):
        """
        Only one schedule can be marked as active at a time
        """
        if self.is_active:
            Schedule.objects.filter(user=self.user).update(is_active=False)
            self.is_active = True

        super(Schedule, self).save(*args, **kwargs)

    def get_current_scheduled_workout(self):
        """
        Returns the currently active schedule step for a user
        """
        steps = self.schedulestep_set.all()
        start_date = self.start_date
        found = False
        if not steps:
            return False
        while not found:
            for step in steps:
                current_limit = start_date + datetime.timedelta(weeks=step.duration)
                if current_limit >= datetime.date.today():
                    found = True
                    return step
                start_date = current_limit

            # If it's not a loop, there's no workout that matches, return
            if not self.is_loop:
                return False

    def get_end_date(self):
        """
        Calculates the date when the schedule is over or None is the schedule
        is a loop.
        """
        if self.is_loop:
            return None

        end_date = self.start_date
        for step in self.schedulestep_set.all():
            end_date = end_date + datetime.timedelta(weeks=step.duration)
        return end_date


class ScheduleStep(models.Model):
    """
    Model for a step in a workout schedule.

    A step is basically a workout a with a bit of metadata (next and previous
    steps, duration, etc.)
    """

    class Meta:
        """
        Set default ordering
        """
        ordering = ["order", ]

    schedule = models.ForeignKey(Schedule,
                                 verbose_name=_('schedule'),
                                 on_delete=models.CASCADE)
    """The schedule is step belongs to"""

    workout = models.ForeignKey(Workout, on_delete=models.CASCADE)
    """The workout this step manages"""

    duration = models.IntegerField(verbose_name=_('Duration'),
                                   help_text=_('The duration in weeks'),
                                   default=4,
                                   validators=[MinValueValidator(1), MaxValueValidator(25)])
    """The duration in weeks"""

    order = models.IntegerField(verbose_name=_('Order'),
                                default=1)

    def get_owner_object(self):
        """
        Returns the object that has owner information
        """
        return self.workout

    def __str__(self):
        """
        Return a more human-readable representation
        """
        return self.workout.comment

    def get_dates(self):
        """
        Calculate the start and end date for this step
        """

        steps = self.schedule.schedulestep_set.all()
        start_date = end_date = self.schedule.start_date
        previous = 0

        if not steps:
            return False

        for step in steps:
            start_date += datetime.timedelta(weeks=previous)
            end_date += datetime.timedelta(weeks=step.duration)
            previous = step.duration

            if step == self:
                return start_date, end_date


class Day(models.Model):
    """
    Model for a training day
    """

    training = models.ForeignKey(Workout,
                                 verbose_name=_('Workout'), on_delete=models.CASCADE)
    description = models.CharField(max_length=100,
                                   verbose_name=_('Description'),
                                   help_text=_('A description of what is done on this day (e.g. '
                                               '"Pull day") or what body parts are trained (e.g. '
                                               '"Arms and abs")'))
    day = models.ManyToManyField(DaysOfWeek,
                                 verbose_name=_('Day'))

    def __str__(self):
        """
        Return a more human-readable representation
        """
        return self.description

    def get_owner_object(self):
        """
        Returns the object that has owner information
        """
        return self.training

    @property
    def get_first_day_id(self):
        """
        Return the PK of the first day of the week, this is used in the template
        to order the days in the template
        """
        return self.day.all()[0].pk

    def save(self, *args, **kwargs):
        """
        Reset all cached infos
        """

        reset_workout_canonical_form(self.training_id)
        super(Day, self).save(*args, **kwargs)

    def delete(self, *args, **kwargs):
        """
        Reset all cached infos
        """

        reset_workout_canonical_form(self.training_id)
        super(Day, self).delete(*args, **kwargs)

    @property
    def canonical_representation(self):
        """
        Return the canonical representation for this day

        This is extracted from the workout representation because that one is cached
        and this isn't.
        """
        for i in self.training.canonical_representation['day_list']:
            if int(i['obj'].pk) == int(self.pk):
                return i

    def get_canonical_representation(self):
        """
        Creates a canonical representation for this day
        """
        canonical_repr = []
        muscles_front = []
        muscles_back = []
        muscles_front_secondary = []
        muscles_back_secondary = []

        for set_obj in self.set_set.select_related():
            exercise_tmp = []
            has_setting_tmp = True

            for exercise in set_obj.exercises.select_related():
                setting_tmp = []
                exercise_images_tmp = []

                # Muscles for this set
                for muscle in exercise.muscles.all():
                    if muscle.is_front and muscle not in muscles_front:
                        muscles_front.append(muscle)
                    elif not muscle.is_front and muscle not in muscles_back:
                        muscles_back.append(muscle)

                for muscle in exercise.muscles_secondary.all():
                    if muscle.is_front and muscle not in muscles_front:
                        muscles_front_secondary.append(muscle)
                    elif not muscle.is_front and muscle.id not in muscles_back:
                        muscles_back_secondary.append(muscle)

                for setting in Setting.objects.filter(set=set_obj,
                                                      exercise=exercise).order_by('order', 'id'):
                    setting_tmp.append(setting)

                # "Smart" textual representation
                setting_text, setting_list, weight_list, reps_list, repetition_units, weight_units \
                    = reps_smart_text(setting_tmp, set_obj)

                # Flag indicating whether all exercises have settings
                has_setting_tmp = True if len(setting_tmp) > 0 else False

                # Exercise comments
                comment_list = []
                for i in exercise.exercisecomment_set.all():
                    comment_list.append(i.comment)

                # Flag indicating whether any of the settings has saved weight
                has_weight = False
                for i in setting_tmp:
                    if i.weight:
                        has_weight = True
                        break

                # Collect exercise images
                for image in exercise.exerciseimage_set.all():
                    exercise_images_tmp.append({'image': image.image.url,
                                                'is_main': image.is_main,
                                                })

                # Put it all together
                exercise_tmp.append({'obj': exercise,
                                     'setting_obj_list': setting_tmp,
                                     'setting_list': setting_list,
                                     'repetition_units': repetition_units,
                                     'weight_units': weight_units,
                                     'weight_list': weight_list,
                                     'has_weight': has_weight,
                                     'reps_list': reps_list,
                                     'setting_text': setting_text,
                                     'comment_list': comment_list,
                                     'image_list': exercise_images_tmp})

            # If it's a superset, check that all exercises have the same repetitions.
            # If not, just take the smallest number and drop the rest, because otherwise
            # it doesn't make sense
            if len(exercise_tmp) > 1:
                common_reps = 100
                for exercise in exercise_tmp:
                    if len(exercise['setting_list']) < common_reps:
                        common_reps = len(exercise['setting_list'])

                for exercise in exercise_tmp:
                    if len(exercise['setting_list']) > common_reps:
                        exercise['setting_list'].pop(-1)
                        exercise['setting_obj_list'].pop(-1)
                        setting_text, setting_list, weight_list,\
                            reps_list, repetition_units, weight_units = \
                            reps_smart_text(exercise['setting_obj_list'], set_obj)
                        exercise['setting_text'] = setting_text
                        exercise['repetition_units'] = repetition_units

            canonical_repr.append({'obj': set_obj,
                                   'exercise_list': exercise_tmp,
                                   'is_superset': True if len(exercise_tmp) > 1 else False,
                                   'has_settings': has_setting_tmp,
                                   'muscles': {
                                       'back': muscles_back,
                                       'front': muscles_front,
                                       'frontsecondary': muscles_front_secondary,
                                       'backsecondary': muscles_front_secondary
                                   }})

        # Days of the week
        tmp_days_of_week = []
        for day_of_week in self.day.select_related():
            tmp_days_of_week.append(day_of_week)

        return {'obj': self,
                'days_of_week': {
                    'text': ', '.join([str(_(i.day_of_week))
                                       for i in tmp_days_of_week]),
                    'day_list': tmp_days_of_week},
                'muscles': {
                    'back': muscles_back,
                    'front': muscles_front,
                    'frontsecondary': muscles_front_secondary,
                    'backsecondary': muscles_front_secondary
                },
                'set_list': canonical_repr}


class Set(models.Model):
    """
    Model for a set of exercises
    """
    DEFAULT_SETS = 4
    MAX_SETS = 10

    exerciseday = models.ForeignKey(Day,
                                    verbose_name=_('Exercise day'),
                                    on_delete=models.CASCADE)
    exercises = SortedManyToManyField(Exercise,
                                      verbose_name=_('Exercises'))
    order = models.IntegerField(blank=True,
                                null=True,
                                verbose_name=_('Order'))
    sets = models.IntegerField(validators=[MinValueValidator(0), MaxValueValidator(MAX_SETS)],
                               verbose_name=_('Number of sets'),
                               default=DEFAULT_SETS)

    # Metaclass to set some other properties
    class Meta:
        ordering = ["order", ]

    def __str__(self):
        """
        Return a more human-readable representation
        """
        return "Set-ID {0}".format(self.id)

    def get_owner_object(self):
        """
        Returns the object that has owner information
        """
        return self.exerciseday.training

    def save(self, *args, **kwargs):
        """
        Reset all cached infos
        """

        reset_workout_canonical_form(self.exerciseday.training_id)
        super(Set, self).save(*args, **kwargs)

    def delete(self, *args, **kwargs):
        """
        Reset all cached infos
        """

        reset_workout_canonical_form(self.exerciseday.training_id)
        super(Set, self).delete(*args, **kwargs)


class Setting(models.Model):
    """
    Settings for an exercise (weight, reps, etc.)
    """

    set = models.ForeignKey(Set, verbose_name=_('Sets'), on_delete=models.CASCADE)
    exercise = models.ForeignKey(Exercise,
                                 verbose_name=_('Exercises'),
                                 on_delete=models.CASCADE)
    repetition_unit = models.ForeignKey(RepetitionUnit,
                                        verbose_name=_('Unit'),
                                        default=1,
                                        on_delete=models.CASCADE)
    """
    The repetition unit of a set. This can be e.g. a repetition, a minute, etc.
    """

    reps = models.IntegerField(validators=[MinValueValidator(0), MaxValueValidator(600)],
                               verbose_name=_('Amount'))
    """
    Amount of repetitions, minutes, etc. for a set.

    Note that since adding the unit field, the name is no longer correct, but is
    kept for compatibility reasons (specially for the REST API).
    """

    weight = models.DecimalField(verbose_name=_('Weight'),
                                 max_digits=6,
                                 decimal_places=2,
                                 blank=True,
                                 null=True,
                                 validators=[MinValueValidator(0), MaxValueValidator(1500)])
    """Planed weight for the repetitions"""

    weight_unit = models.ForeignKey(WeightUnit,
                                    verbose_name=_('Unit'),
                                    default=1,
                                    on_delete=models.CASCADE)
    """
    The weight unit of a set. This can be e.g. kg, lb, km/h, etc.
    """
<<<<<<< HEAD
    NUMBERS = [(1, 1), (2, 2), (3, 3), (4, 4), (5, 5), (6, 6), (7, 7), (8, 8), (9, 9), (10, 10)]
    rpe = models.IntegerField(verbose_name=_('rpe'),
                              default=5,
=======
    NUMBERS = [(1, 1), (2, 2), (3, 3), (4, 4), (5, 5), (6, 6), (7, 7), (7.5, 7.5), (8, 8),
               (8.5, 8.5), (9, 9), (9.5, 9.5), (10, 10)]
    rpe = models.DecimalField(verbose_name=_('rpe'),
                              default=5,
                              decimal_places=1,
                              max_digits=3,
>>>>>>> 8ea2bcd1
                              blank=True,
                              null=True,
                              choices=NUMBERS)

    """
    RPE is expressed in a number from 1 to 10; 1 being very easy and 10 being the most intense a
    movement could be without failing. RPE with halves is sometimes used, e.g. RPE of 7,5; 8,5; 9,5
    to have slightly more values to add more nuance.
    """

    order = models.IntegerField(blank=True,
                                verbose_name=_('Order'))
    comment = models.CharField(max_length=100,
                               blank=True,
                               verbose_name=_('Comment'))

    # Metaclass to set some other properties
    class Meta:
        ordering = ["order", "id"]

    def __str__(self):
        """
        Return a more human-readable representation
        """
        return "settings for exercise {0} in set {1}".format(self.exercise.id, self.set.id)

    def save(self, *args, **kwargs):
        """
        Reset cache
        """
        reset_workout_canonical_form(self.set.exerciseday.training_id)

        # If the user selected "Until Failure", do only 1 "repetition",
        # everythin else doesn't make sense.
        if self.repetition_unit == 2:
            self.reps = 1
        super(Setting, self).save(*args, **kwargs)

    def delete(self, *args, **kwargs):
        """
        Reset cache
        """

        reset_workout_canonical_form(self.set.exerciseday.training_id)
        super(Setting, self).delete(*args, **kwargs)

    def get_owner_object(self):
        """
        Returns the object that has owner information
        """
        return self.set.exerciseday.training


class WorkoutLog(models.Model):
    """
    A log entry for an exercise
    """

    user = models.ForeignKey(User,
                             verbose_name=_('User'),
                             editable=False,
                             on_delete=models.CASCADE)
    exercise = models.ForeignKey(Exercise,
                                 verbose_name=_('Exercise'),
                                 on_delete=models.CASCADE)
    workout = models.ForeignKey(Workout,
                                verbose_name=_('Workout'),
                                on_delete=models.CASCADE)

    repetition_unit = models.ForeignKey(RepetitionUnit,
                                        verbose_name=_('Unit'),
                                        default=1,
                                        on_delete=models.CASCADE)
    """
    The unit of the log. This can be e.g. a repetition, a minute, etc.
    """

    reps = models.IntegerField(verbose_name=_('Repetitions'),
                               validators=[MinValueValidator(0)])
    """
    Amount of repetitions, minutes, etc.

    Note that since adding the unit field, the name is no longer correct, but is
    kept for compatibility reasons (specially for the REST API).
    """

    weight = models.DecimalField(decimal_places=2,
                                 max_digits=5,
                                 verbose_name=_('Weight'),
                                 validators=[MinValueValidator(0)])

    weight_unit = models.ForeignKey(WeightUnit,
                                    verbose_name=_('Unit'),
                                    default=1,
                                    on_delete=models.CASCADE)
    """
    The weight unit of the log. This can be e.g. kg, lb, km/h, etc.
    """

    date = Html5DateField(verbose_name=_('Date'))

    # Metaclass to set some other properties
    class Meta:
        ordering = ["date", "reps"]

    def __str__(self):
        """
        Return a more human-readable representation
        """
        return "Log entry: {0} - {1} kg on {2}".format(self.reps,
                                                       self.weight,
                                                       self.date)

    def get_owner_object(self):
        """
        Returns the object that has owner information
        """
        return self

    def get_workout_session(self, date=None):
        """
        Returns the corresponding workout session

        :return the WorkoutSession object or None if nothing was found
        """
        if not date:
            date = self.date

        try:
            return WorkoutSession.objects.filter(user=self.user).get(date=date)
        except WorkoutSession.DoesNotExist:
            return None

    def save(self, *args, **kwargs):
        """
        Reset cache
        """
        reset_workout_log(self.user_id, self.date.year, self.date.month, self.date.day)

        # If the user selected "Until Failure", do only 1 "repetition",
        # everythin else doesn't make sense.
        if self.repetition_unit == 2:
            self.reps = 1
        super(WorkoutLog, self).save(*args, **kwargs)

    def delete(self, *args, **kwargs):
        """
        Reset cache
        """
        reset_workout_log(self.user_id, self.date.year, self.date.month, self.date.day)
        super(WorkoutLog, self).delete(*args, **kwargs)


class WorkoutSession(models.Model):
    """
    Model for a workout session
    """

    # Note: values hardcoded in manager.helpers.WorkoutCalendar
    IMPRESSION_BAD = '1'
    IMPRESSION_NEUTRAL = '2'
    IMPRESSION_GOOD = '3'

    IMPRESSION = (
        (IMPRESSION_BAD, _("Bad")),
        (IMPRESSION_NEUTRAL, _('Neutral')),
        (IMPRESSION_GOOD, _('Good')),
    )

    user = models.ForeignKey(User,
                             verbose_name=_('User'),
                             on_delete=models.CASCADE)
    """
    The user the workout session belongs to

    See note in weight.models.WeightEntry about why this is not editable=False
    """

    workout = models.ForeignKey(Workout,
                                verbose_name=_('Workout'),
                                on_delete=models.CASCADE)
    """
    The workout the session belongs to
    """

    date = Html5DateField(verbose_name=_('Date'))
    """
    The date the workout session was performed
    """

    notes = models.TextField(verbose_name=_('Notes'),
                             null=True,
                             blank=True,
                             help_text=_('Any notes you might want to save about this workout '
                                         'session.'))
    """
    User notes about the workout
    """

    impression = models.CharField(verbose_name=_('General impression'),
                                  max_length=2,
                                  choices=IMPRESSION,
                                  default=IMPRESSION_NEUTRAL,
                                  help_text=_('Your impression about this workout session. '
                                              'Did you exercise as well as you could?'))
    """
    The user's general impression of workout
    """

    time_start = models.TimeField(verbose_name=_('Start time'),
                                  blank=True,
                                  null=True)
    """
    Time the workout session started
    """

    time_end = models.TimeField(verbose_name=_('Finish time'),
                                blank=True,
                                null=True)
    """
    Time the workout session ended
    """

    def __str__(self):
        """
        Return a more human-readable representation
        """
        return "{0} - {1}".format(self.workout, self.date)

    class Meta:
        """
        Set other properties
        """
        ordering = ["date", ]
        unique_together = ("date", "user")

    def clean(self):
        """
        Perform some additional validations
        """

        if (not self.time_end and self.time_start) or (self.time_end and not self.time_start):
            raise ValidationError(_("If you enter a time, you must enter both start and end time."))

        if self.time_end and self.time_start and self.time_start > self.time_end:
            raise ValidationError(_("The start time cannot be after the end time."))

    def get_owner_object(self):
        """
        Returns the object that has owner information
        """
        return self

    def save(self, *args, **kwargs):
        """
        Reset cache
        """
        reset_workout_log(self.user_id, self.date.year, self.date.month)
        super(WorkoutSession, self).save(*args, **kwargs)

    def delete(self, *args, **kwargs):
        """
        Reset cache
        """
        reset_workout_log(self.user_id, self.date.year, self.date.month)
        super(WorkoutSession, self).delete(*args, **kwargs)<|MERGE_RESOLUTION|>--- conflicted
+++ resolved
@@ -653,18 +653,12 @@
     """
     The weight unit of a set. This can be e.g. kg, lb, km/h, etc.
     """
-<<<<<<< HEAD
-    NUMBERS = [(1, 1), (2, 2), (3, 3), (4, 4), (5, 5), (6, 6), (7, 7), (8, 8), (9, 9), (10, 10)]
-    rpe = models.IntegerField(verbose_name=_('rpe'),
-                              default=5,
-=======
     NUMBERS = [(1, 1), (2, 2), (3, 3), (4, 4), (5, 5), (6, 6), (7, 7), (7.5, 7.5), (8, 8),
                (8.5, 8.5), (9, 9), (9.5, 9.5), (10, 10)]
     rpe = models.DecimalField(verbose_name=_('rpe'),
                               default=5,
                               decimal_places=1,
                               max_digits=3,
->>>>>>> 8ea2bcd1
                               blank=True,
                               null=True,
                               choices=NUMBERS)
