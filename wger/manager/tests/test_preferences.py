--- conflicted
+++ resolved
@@ -128,12 +128,10 @@
         self.preferences()
 
 
-<<<<<<< HEAD
 class PreferencesCalculationsTestCase(WorkoutManagerTestCase):
     '''
     Tests the different calculation method in the user profile
     '''
-
     def test_last_weight_entry(self):
         '''
         Tests that the last weight entry is correctly returned
@@ -146,7 +144,6 @@
         entry.weight = 100
         entry.save()
         self.assertEqual(user.userprofile.weight, 100)
-
         entry.weight = 150
         entry.save()
         self.assertEqual(user.userprofile.weight, 150)
@@ -214,7 +211,8 @@
         user.userprofile.work_intensity = '2'
         user.userprofile.sport_intensity = '2'
         self.assertEqual(user.userprofile.calculate_activities(), decimal.Decimal('1.52'))
-=======
+
+
 class UserProfileApiTestCase(ApiBaseResourceTestCase):
     '''
     Tests the user preferences overview resource
@@ -227,5 +225,4 @@
     '''
     Tests accessing a specific user preference (there's only one anyway)
     '''
-    resource = 'userprofile/2'
->>>>>>> 1a5df097
+    resource = 'userprofile/2'