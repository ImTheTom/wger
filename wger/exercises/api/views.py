# -*- coding: utf-8 -*-

# This file is part of wger Workout Manager.
#
# wger Workout Manager is free software: you can redistribute it and/or modify
# it under the terms of the GNU Affero General Public License as published by
# the Free Software Foundation, either version 3 of the License, or
# (at your option) any later version.
#
# wger Workout Manager is distributed in the hope that it will be useful,
# but WITHOUT ANY WARRANTY; without even the implied warranty of
# MERCHANTABILITY or FITNESS FOR A PARTICULAR PURPOSE.  See the
# GNU General Public License for more details.
#
# You should have received a copy of the GNU Affero General Public License
# along with Workout Manager.  If not, see <http://www.gnu.org/licenses/>.

# Standard Library
import logging

# Django
from django.conf import settings
from django.db.models import Q
from django.utils.decorators import method_decorator
from django.utils.translation import gettext as _
from django.views.decorators.cache import cache_page

# Third Party
import bleach
from actstream import action as actstream_action
from easy_thumbnails.alias import aliases
from easy_thumbnails.files import get_thumbnailer
from rest_framework import viewsets
from rest_framework.decorators import (
    action,
    api_view,
)
from rest_framework.response import Response

# wger
from wger.config.models import LanguageConfig
from wger.core.api.viewsets import CreateUpdateModelViewSet
from wger.exercises.api.permissions import CanEditExercises
from wger.exercises.api.serializers import (
    EquipmentSerializer,
    ExerciseAliasSerializer,
    ExerciseBaseInfoSerializer,
    ExerciseBaseSerializer,
    ExerciseCategorySerializer,
    ExerciseCommentSerializer,
    ExerciseImageSerializer,
    ExerciseInfoSerializer,
    ExerciseSerializer,
    ExerciseTranslationSerializer,
    ExerciseVariationSerializer,
    ExerciseVideoSerializer,
    MuscleSerializer,
)
from wger.exercises.models import (
    Alias,
    Equipment,
    Exercise,
    ExerciseBase,
    ExerciseCategory,
    ExerciseComment,
    ExerciseImage,
    ExerciseVideo,
    Muscle,
    Variation,
)
from wger.exercises.views.helper import StreamVerbs
from wger.utils.constants import (
    HTML_ATTRIBUTES_WHITELIST,
    HTML_STYLES_WHITELIST,
    HTML_TAG_WHITELIST,
)
from wger.utils.language import load_item_languages


logger = logging.getLogger(__name__)


class ExerciseBaseViewSet(CreateUpdateModelViewSet):
    """
    API endpoint for exercise base objects. For a read-only endpoint with all
    the information of an exercise, see /api/v2/exercisebaseinfo/
    """
    queryset = ExerciseBase.objects.all()
    serializer_class = ExerciseBaseSerializer
    permission_classes = (CanEditExercises, )
    ordering_fields = '__all__'
    filterset_fields = (
        'category',
        'muscles',
        'muscles_secondary',
        'equipment',
    )

    def perform_create(self, serializer):
        """
        Save entry to activity stream
        """
        super().perform_create(serializer)
        actstream_action.send(
            self.request.user,
            verb=StreamVerbs.CREATED.value,
            action_object=serializer.instance,
        )

    def perform_update(self, serializer):
        """
        Save entry to activity stream
        """
        super().perform_create(serializer)
        actstream_action.send(
            self.request.user,
            verb=StreamVerbs.UPDATED.value,
            action_object=serializer.instance,
        )


class ExerciseTranslationViewSet(CreateUpdateModelViewSet):
    """
    API endpoint for editing or adding exercise objects.
    """
    queryset = Exercise.objects.all()
    permission_classes = (CanEditExercises, )
    serializer_class = ExerciseTranslationSerializer
    ordering_fields = '__all__'
    filterset_fields = (
        'uuid',
        'creation_date',
        'exercise_base',
        'description',
        'name',
    )

    def perform_create(self, serializer):
        """
        Save entry to activity stream
        """
        super().perform_create(serializer)

        # Clean the description HTML
        if serializer.validated_data.get('description'):
            serializer.validated_data['description'] = bleach.clean(
                serializer.validated_data['description'],
                tags=HTML_TAG_WHITELIST,
                attributes=HTML_ATTRIBUTES_WHITELIST,
                styles=HTML_STYLES_WHITELIST,
                strip=True
            )

        actstream_action.send(
            self.request.user,
            verb=StreamVerbs.CREATED.value,
            action_object=serializer.instance,
        )

    def perform_update(self, serializer):
        """
        Save entry to activity stream
        """
<<<<<<< HEAD
        obj_id = self.kwargs['pk']
        updated_object = Exercise.objects.get(id=obj_id)

        # Create a default history to diff against if there is none
        if updated_object:
            most_recent_history = updated_object.history.order_by('history_date').last()
            if most_recent_history is None:
                updated_object.save()

        super().perform_create(serializer)

        most_recent_history = updated_object.history.order_by('history_date').last()

=======

        # Don't allow to change the base or the language over the API
        if serializer.validated_data.get('exercise_base'):
            del serializer.validated_data['exercise_base']

        if serializer.validated_data.get('language'):
            del serializer.validated_data['language']

        # Clean the description HTML
        if serializer.validated_data.get('description'):
            serializer.validated_data['description'] = bleach.clean(
                serializer.validated_data['description'],
                tags=HTML_TAG_WHITELIST,
                attributes=HTML_ATTRIBUTES_WHITELIST,
                styles=HTML_STYLES_WHITELIST,
                strip=True
            )

        super().perform_update(serializer)
>>>>>>> 662d2256
        actstream_action.send(
            self.request.user,
            verb=StreamVerbs.UPDATED.value,
            action_object=serializer.instance,
            data={
                'history_id': most_recent_history.history_id,
            }
        )


class ExerciseViewSet(viewsets.ReadOnlyModelViewSet):
    """
    API endpoint for exercise objects. For a single read-only endpoint with all
    the information of an exercise, see /api/v2/exerciseinfo/
    """
    queryset = Exercise.objects.all()
    permission_classes = (CanEditExercises, )
    serializer_class = ExerciseSerializer
    ordering_fields = '__all__'
    filterset_fields = (
        'uuid',
        'creation_date',
        'exercise_base',
        'description',
        'language',
        'name',
    )

    @method_decorator(cache_page(settings.WGER_SETTINGS['EXERCISE_CACHE_TTL']))
    def dispatch(self, request, *args, **kwargs):
        return super().dispatch(request, *args, **kwargs)

    def get_queryset(self):
        """Add additional filters for fields from exercise base"""

        qs = Exercise.objects.all()

        category = self.request.query_params.get('category')
        muscles = self.request.query_params.get('muscles')
        muscles_secondary = self.request.query_params.get('muscles_secondary')
        equipment = self.request.query_params.get('equipment')
        license = self.request.query_params.get('license')

        if category:
            try:
                qs = qs.filter(exercise_base__category_id=int(category))
            except ValueError:
                logger.info(f"Got {category} as category ID")

        if muscles:
            try:
                qs = qs.filter(exercise_base__muscles__in=[int(m) for m in muscles.split(',')])
            except ValueError:
                logger.info(f"Got {muscles} as muscle IDs")

        if muscles_secondary:
            try:
                muscle_ids = [int(m) for m in muscles_secondary.split(',')]
                qs = qs.filter(exercise_base__muscles_secondary__in=muscle_ids)
            except ValueError:
                logger.info(f"Got '{muscles_secondary}' as secondary muscle IDs")

        if equipment:
            try:
                qs = qs.filter(exercise_base__equipment__in=[int(e) for e in equipment.split(',')])
            except ValueError:
                logger.info(f"Got {equipment} as equipment IDs")

        if license:
            try:
                qs = qs.filter(exercise_base__license_id=int(license))
            except ValueError:
                logger.info(f"Got {license} as license ID")

        return qs


@api_view(['GET'])
def search(request):
    """
    Searches for exercises.

    This format is currently used by the exercise search autocompleter
    """
    q = request.GET.get('term', None)
    results = []
    json_response = {}

    if q:
        languages = load_item_languages(
            LanguageConfig.SHOW_ITEM_EXERCISES, language_code=request.GET.get('language', None)
        )
        name_lookup = Q(name__icontains=q) | Q(alias__alias__icontains=q)
        exercises = (
            Exercise.objects.filter(name_lookup).all().filter(
                language__in=languages
            ).order_by('exercise_base__category__name', 'name').distinct()
        )

        for exercise in exercises:
            if exercise.main_image:
                image_obj = exercise.main_image
                image = image_obj.image.url
                t = get_thumbnailer(image_obj.image)
                thumbnail = t.get_thumbnail(aliases.get('micro_cropped')).url
            else:
                image = None
                thumbnail = None

            exercise_json = {
                'value': exercise.name,
                'data': {
                    'id': exercise.id,
                    'base_id': exercise.exercise_base_id,
                    'name': exercise.name,
                    'category': _(exercise.category.name),
                    'image': image,
                    'image_thumbnail': thumbnail
                }
            }
            results.append(exercise_json)
        json_response['suggestions'] = results

    return Response(json_response)


class ExerciseInfoViewset(viewsets.ReadOnlyModelViewSet):
    """
    Read-only info API endpoint for exercise objects. Returns nested data
    structures for more easy parsing.
    """

    queryset = Exercise.objects.all()
    serializer_class = ExerciseInfoSerializer
    ordering_fields = '__all__'
    filterset_fields = (
        'creation_date',
        'description',
        'name',
        'exercise_base',
        'license',
        'license_author',
    )

    @method_decorator(cache_page(settings.WGER_SETTINGS['EXERCISE_CACHE_TTL']))
    def dispatch(self, request, *args, **kwargs):
        return super().dispatch(request, *args, **kwargs)


class ExerciseBaseInfoViewset(viewsets.ReadOnlyModelViewSet):
    """
    Read-only info API endpoint for exercise objects, grouped by the exercise
    base. Returns nested data structures for more easy and faster parsing.
    """

    queryset = ExerciseBase.objects.all()
    serializer_class = ExerciseBaseInfoSerializer
    ordering_fields = '__all__'
    filterset_fields = (
        'uuid',
        'category',
        'muscles',
        'muscles_secondary',
        'equipment',
        'variations',
        'license',
        'license_author',
    )

    @method_decorator(cache_page(settings.WGER_SETTINGS['EXERCISE_CACHE_TTL']))
    def dispatch(self, request, *args, **kwargs):
        return super().dispatch(request, *args, **kwargs)


class EquipmentViewSet(viewsets.ReadOnlyModelViewSet):
    """
    API endpoint for equipment objects
    """
    queryset = Equipment.objects.all()
    serializer_class = EquipmentSerializer
    ordering_fields = '__all__'
    filterset_fields = ('name', )

    @method_decorator(cache_page(settings.WGER_SETTINGS['EXERCISE_CACHE_TTL']))
    def dispatch(self, request, *args, **kwargs):
        return super().dispatch(request, *args, **kwargs)


class ExerciseCategoryViewSet(viewsets.ReadOnlyModelViewSet):
    """
    API endpoint for exercise categories objects
    """
    queryset = ExerciseCategory.objects.all()
    serializer_class = ExerciseCategorySerializer
    ordering_fields = '__all__'
    filterset_fields = ('name', )

    @method_decorator(cache_page(settings.WGER_SETTINGS['EXERCISE_CACHE_TTL']))
    def dispatch(self, request, *args, **kwargs):
        return super().dispatch(request, *args, **kwargs)


class ExerciseImageViewSet(CreateUpdateModelViewSet):
    """
    API endpoint for exercise image objects
    """

    queryset = ExerciseImage.objects.all()
    serializer_class = ExerciseImageSerializer
    permission_classes = (CanEditExercises, )
    ordering_fields = '__all__'
    filterset_fields = (
        'is_main',
        'status',
        'exercise_base',
        'license',
        'license_author',
    )

    @method_decorator(cache_page(settings.WGER_SETTINGS['EXERCISE_CACHE_TTL']))
    def dispatch(self, request, *args, **kwargs):
        return super().dispatch(request, *args, **kwargs)

    @action(detail=True)
    def thumbnails(self, request, pk):
        """
        Return a list of the image's thumbnails
        """
        try:
            image = ExerciseImage.objects.get(pk=pk)
        except ExerciseImage.DoesNotExist:
            return Response([])

        thumbnails = {}
        for alias in aliases.all():
            t = get_thumbnailer(image.image)
            thumbnails[alias] = {
                'url': t.get_thumbnail(aliases.get(alias)).url,
                'settings': aliases.get(alias)
            }
        thumbnails['original'] = image.image.url
        return Response(thumbnails)

    def perform_create(self, serializer):
        """
        Save entry to activity stream
        """
        super().perform_create(serializer)
        actstream_action.send(
            self.request.user,
            verb=StreamVerbs.CREATED.value,
            action_object=serializer.instance,
        )

    def perform_update(self, serializer):
        """
        Save entry to activity stream
        """
        super().perform_create(serializer)
        actstream_action.send(
            self.request.user,
            verb=StreamVerbs.UPDATED.value,
            action_object=serializer.instance,
        )


class ExerciseVideoViewSet(viewsets.ReadOnlyModelViewSet):
    """
    API endpoint for exercise video objects
    """
    queryset = ExerciseVideo.objects.all()
    serializer_class = ExerciseVideoSerializer
    ordering_fields = '__all__'
    filterset_fields = (
        'is_main',
        'exercise_base',
        'license',
        'license_author',
    )


class ExerciseCommentViewSet(CreateUpdateModelViewSet):
    """
    API endpoint for exercise comment objects
    """
    serializer_class = ExerciseCommentSerializer
    permission_classes = (CanEditExercises, )
    ordering_fields = '__all__'
    filterset_fields = ('comment', 'exercise')

    def get_queryset(self):
        """Filter by language for exercise comments"""
        qs = ExerciseComment.objects.all()
        language = self.request.query_params.get('language')
        if language:
            exercises = Exercise.objects.filter(language=language)
            qs = ExerciseComment.objects.filter(exercise__in=exercises)
        return qs

    def perform_create(self, serializer):
        """
        Save entry to activity stream
        """
        super().perform_create(serializer)
        actstream_action.send(
            self.request.user,
            verb=StreamVerbs.CREATED.value,
            action_object=serializer.instance,
        )

    def perform_update(self, serializer):
        """
        Save entry to activity stream
        """
        super().perform_create(serializer)
        actstream_action.send(
            self.request.user,
            verb=StreamVerbs.UPDATED.value,
            action_object=serializer.instance,
        )


class ExerciseAliasViewSet(CreateUpdateModelViewSet):
    """
    API endpoint for exercise aliases objects
    """
    serializer_class = ExerciseAliasSerializer
    queryset = Alias.objects.all()
    permission_classes = (CanEditExercises, )
    ordering_fields = '__all__'
    filterset_fields = ('alias', 'exercise')


class ExerciseVariationViewSet(CreateUpdateModelViewSet):
    """
    API endpoint for exercise variation objects
    """
    serializer_class = ExerciseVariationSerializer
    queryset = Variation.objects.all()
    permission_classes = (CanEditExercises, )


class MuscleViewSet(viewsets.ReadOnlyModelViewSet):
    """
    API endpoint for muscle objects
    """
    queryset = Muscle.objects.all()
    serializer_class = MuscleSerializer
    ordering_fields = '__all__'
    filterset_fields = ('name', 'is_front', 'name_en')

    @method_decorator(cache_page(settings.WGER_SETTINGS['EXERCISE_CACHE_TTL']))
    def dispatch(self, request, *args, **kwargs):
        return super().dispatch(request, *args, **kwargs)<|MERGE_RESOLUTION|>--- conflicted
+++ resolved
@@ -161,7 +161,7 @@
         """
         Save entry to activity stream
         """
-<<<<<<< HEAD
+
         obj_id = self.kwargs['pk']
         updated_object = Exercise.objects.get(id=obj_id)
 
@@ -175,7 +175,6 @@
 
         most_recent_history = updated_object.history.order_by('history_date').last()
 
-=======
 
         # Don't allow to change the base or the language over the API
         if serializer.validated_data.get('exercise_base'):
@@ -195,7 +194,7 @@
             )
 
         super().perform_update(serializer)
->>>>>>> 662d2256
+
         actstream_action.send(
             self.request.user,
             verb=StreamVerbs.UPDATED.value,
