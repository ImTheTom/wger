# -*- coding: utf-8 -*-

# This file is part of wger Workout Manager.
#
# wger Workout Manager is free software: you can redistribute it and/or modify
# it under the terms of the GNU Affero General Public License as published by
# the Free Software Foundation, either version 3 of the License, or
# (at your option) any later version.
#
# wger Workout Manager is distributed in the hope that it will be useful,
# but WITHOUT ANY WARRANTY; without even the implied warranty of
# MERCHANTABILITY or FITNESS FOR A PARTICULAR PURPOSE.  See the
# GNU General Public License for more details.
#
# You should have received a copy of the GNU Affero General Public License

# Standard Library
import logging

# Django
from django.contrib.auth.mixins import (
    LoginRequiredMixin,
    PermissionRequiredMixin
)
from django.urls import (
    reverse,
    reverse_lazy
)
from django.utils.translation import (
    ugettext as _,
    ugettext_lazy
)
from django.views.generic import (
    CreateView,
    DeleteView,
    ListView,
    UpdateView
)

# wger
from wger.config.models import LanguageConfig
from wger.exercises.models import Equipment
from wger.utils.constants import PAGINATION_OBJECTS_PER_PAGE
from wger.utils.generic_views import (
    WgerDeleteMixin,
    WgerFormMixin
)
from wger.utils.language import load_item_languages


logger = logging.getLogger(__name__)

"""
Exercise equipment
"""


<<<<<<< HEAD
class EquipmentListView(LoginRequiredMixin, PermissionRequiredMixin, ListView):
    '''
=======
class EquipmentListView(LoginRequiredMixin, PermissionRequiredMixin, UAAwareViewMixin, ListView):
    """
>>>>>>> 319e2633
    Generic view to list all equipments
    """

    model = Equipment
    fields = '__all__'
    template_name = 'equipment/list.html'
    context_object_name = 'equipment_list'
    paginate_by = PAGINATION_OBJECTS_PER_PAGE
    permission_required = 'exercises.change_equipment'


class EquipmentEditView(WgerFormMixin, LoginRequiredMixin, PermissionRequiredMixin, UpdateView):
    """
    Generic view to update an existing equipment item
    """

    model = Equipment
    fields = ['name']
    permission_required = 'exercises.change_equipment'
    success_url = reverse_lazy('exercise:equipment:list')

    # Send some additional data to the template
    def get_context_data(self, **kwargs):
        context = super(EquipmentEditView, self).get_context_data(**kwargs)
        context['title'] = _('Edit {0}').format(self.object)
        return context


class EquipmentAddView(WgerFormMixin, LoginRequiredMixin, PermissionRequiredMixin, CreateView):
    """
    Generic view to add a new equipment item
    """

    model = Equipment
    fields = ['name']
    title = ugettext_lazy('Add new equipment')
    permission_required = 'exercises.add_equipment'
    success_url = reverse_lazy('exercise:equipment:list')

<<<<<<< HEAD
=======
    def get_context_data(self, **kwargs):
        """
        Send some additional data to the template
        """
        context = super(EquipmentAddView, self).get_context_data(**kwargs)
        context['form_action'] = reverse('exercise:equipment:add')

        return context

>>>>>>> 319e2633

class EquipmentDeleteView(WgerDeleteMixin, LoginRequiredMixin, PermissionRequiredMixin, DeleteView):
    """
    Generic view to delete an existing exercise image
    """

    model = Equipment
    fields = ('name',)
    messages = ugettext_lazy('Successfully deleted')
    title = ugettext_lazy('Delete equipment?')
    permission_required = 'exercises.delete_equipment'
    success_url = reverse_lazy('exercise:equipment:list')

<<<<<<< HEAD

class EquipmentOverviewView(ListView):
    '''
=======
    def get_context_data(self, **kwargs):
        """
        Send some additional data to the template
        """
        pk = self.kwargs['pk']
        context = super(EquipmentDeleteView, self).get_context_data(**kwargs)

        context['title'] = _('Delete equipment?')
        context['form_action'] = reverse('exercise:equipment:delete',
                                         kwargs={'pk': pk})

        return context


class EquipmentOverviewView(UAAwareViewMixin, ListView):
    """
>>>>>>> 319e2633
    Overview with all exercises, group by equipment
    """

    model = Equipment
    template_name = 'equipment/overview.html'
    context_object_name = 'equipment_list'

    def get_context_data(self, **kwargs):
        """
        Send some additional data to the template
        """
        context = super(EquipmentOverviewView, self).get_context_data(**kwargs)
        context['exercise_languages'] = load_item_languages(LanguageConfig.SHOW_ITEM_EXERCISES)
        for equipment in context['equipment_list']:
            equipment.name = _(equipment.name)
        context['equipment_list'] = sorted(context['equipment_list'], key=lambda e: e.name)
        context['show_shariff'] = True
        return context<|MERGE_RESOLUTION|>--- conflicted
+++ resolved
@@ -55,13 +55,8 @@
 """
 
 
-<<<<<<< HEAD
 class EquipmentListView(LoginRequiredMixin, PermissionRequiredMixin, ListView):
-    '''
-=======
-class EquipmentListView(LoginRequiredMixin, PermissionRequiredMixin, UAAwareViewMixin, ListView):
     """
->>>>>>> 319e2633
     Generic view to list all equipments
     """
 
@@ -101,18 +96,6 @@
     permission_required = 'exercises.add_equipment'
     success_url = reverse_lazy('exercise:equipment:list')
 
-<<<<<<< HEAD
-=======
-    def get_context_data(self, **kwargs):
-        """
-        Send some additional data to the template
-        """
-        context = super(EquipmentAddView, self).get_context_data(**kwargs)
-        context['form_action'] = reverse('exercise:equipment:add')
-
-        return context
-
->>>>>>> 319e2633
 
 class EquipmentDeleteView(WgerDeleteMixin, LoginRequiredMixin, PermissionRequiredMixin, DeleteView):
     """
@@ -126,15 +109,10 @@
     permission_required = 'exercises.delete_equipment'
     success_url = reverse_lazy('exercise:equipment:list')
 
-<<<<<<< HEAD
-
-class EquipmentOverviewView(ListView):
-    '''
-=======
     def get_context_data(self, **kwargs):
-        """
+        '''
         Send some additional data to the template
-        """
+        '''
         pk = self.kwargs['pk']
         context = super(EquipmentDeleteView, self).get_context_data(**kwargs)
 
@@ -145,9 +123,8 @@
         return context
 
 
-class EquipmentOverviewView(UAAwareViewMixin, ListView):
+class EquipmentOverviewView(ListView):
     """
->>>>>>> 319e2633
     Overview with all exercises, group by equipment
     """
 
