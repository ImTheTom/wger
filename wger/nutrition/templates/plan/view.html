--- conflicted
+++ resolved
@@ -24,15 +24,11 @@
 {#        #}
 {% block header %}
 <script>
-<<<<<<< HEAD
 $(document).ready(function () {
     draw_nutrition_diary_chart({{ plan.pk }});
 });
 
-function custom_modal_init()
-=======
 function wgerCustomModalInit()
->>>>>>> ca744767
 {
     // Init the autocompleter after loading the modal dialog
     wgerInitIngredientAutocompleter();
