--- conflicted
+++ resolved
@@ -22,7 +22,6 @@
 from wger.manager.tests.testcase import WorkoutManagerTestCase
 
 
-<<<<<<< HEAD
 class PlanRepresentationTestCase(WorkoutManagerTestCase):
     '''
     Test the representation of a model
@@ -38,7 +37,8 @@
         p.description = ''
         p.save()
         self.assertEqual("{0}".format(p), 'Nutrition plan')
-=======
+
+
 class PlanShareButtonTestCase(WorkoutManagerTestCase):
     '''
     Test that the share button is correctly displayed and hidden
@@ -100,7 +100,6 @@
         self.user_logout()
         response = self.client.get(plan.get_absolute_url())
         self.assertEqual(response.status_code, 403)
->>>>>>> e56c9c6b
 
 
 class DeletePlanTestCase(WorkoutManagerDeleteTestCase):
