# -*- coding: utf-8 -*-

# This file is part of wger Workout Manager.
#
# wger Workout Manager is free software: you can redistribute it and/or modify
# it under the terms of the GNU Affero General Public License as published by
# the Free Software Foundation, either version 3 of the License, or
# (at your option) any later version.
#
# wger Workout Manager is distributed in the hope that it will be useful,
# but WITHOUT ANY WARRANTY; without even the implied warranty of
# MERCHANTABILITY or FITNESS FOR A PARTICULAR PURPOSE.  See the
# GNU General Public License for more details.
#
# You should have received a copy of the GNU Affero General Public License

import re
from wger.main import fs2unicode

'''
This file contains the global settings that don't usually need to be changed.
For a full list of options, visit:
    https://docs.djangoproject.com/en/dev/ref/settings/
'''

# Build paths inside the project like this: os.path.join(BASE_DIR, ...)
import os
BASE_DIR = os.path.dirname(os.path.dirname(__file__))
SITE_ROOT = os.path.realpath(os.path.dirname(__file__))


#
# Application definition
#
SITE_ID = 1
ROOT_URLCONF = 'wger.urls'
WSGI_APPLICATION = 'wger.wsgi.application'
TEST_RUNNER = 'django.test.runner.DiscoverRunner'  # TODO: remove in django 1.8

INSTALLED_APPS = (
    'django.contrib.auth',
    'django_browserid',  # Load after auth to monkey-patch it.
    'django.contrib.contenttypes',
    'django.contrib.sessions',
    'django.contrib.sites',
    'django.contrib.messages',
    'django.contrib.staticfiles',

    # Uncomment the next line to enable the admin:
    'django.contrib.admin',

    # Apps from wger proper
    'wger.core',
    'wger.manager',
    'wger.weight',
    'wger.exercises',
    'wger.nutrition',
    'wger.software',
    'wger.utils',
    'wger.config',
    'wger.gym',

    # reCaptcha support, see https://github.com/praekelt/django-recaptcha
    'captcha',

    # The sitemaps app
    'django.contrib.sitemaps',

    # Django mobile
    'django_mobile',

    # thumbnails
    'easy_thumbnails',

    # CSS/JS compressor
    'compressor',

    # REST-API
    'tastypie',
    'rest_framework',
    'rest_framework.authtoken',

    # Breadcrumbs
    'django_bootstrap_breadcrumbs',

    # CORS
    'corsheaders',
)

MIDDLEWARE_CLASSES = (
    'corsheaders.middleware.CorsMiddleware',
    'django.middleware.common.CommonMiddleware',
    'django.contrib.sessions.middleware.SessionMiddleware',
    'django.middleware.csrf.CsrfViewMiddleware',

    # Javascript Header. Sends helper headers for AJAX
    'wger.utils.middleware.JavascriptAJAXRedirectionMiddleware',

    # Custom authentication middleware. Creates users on-the-fly for certain paths
    'wger.utils.middleware.WgerAuthenticationMiddleware',

    # Send an appropriate Header so search engines don't index pages
    'wger.utils.middleware.RobotsExclusionMiddleware',

    'django.contrib.messages.middleware.MessageMiddleware',
    'django.middleware.clickjacking.XFrameOptionsMiddleware',
    'django.middleware.locale.LocaleMiddleware',

    # Django mobile
    'django_mobile.middleware.MobileDetectionMiddleware',
    'django_mobile.middleware.SetFlavourMiddleware',
)

AUTHENTICATION_BACKENDS = (
    'django.contrib.auth.backends.ModelBackend',
    'django_browserid.auth.BrowserIDBackend',
)

# Set the context processors
TEMPLATE_CONTEXT_PROCESSORS = (
    'wger.utils.context_processor.processor',
    'django.contrib.auth.context_processors.auth',
    'django.contrib.messages.context_processors.messages',

    # Django mobile
    'django_mobile.context_processors.flavour',

    # Breadcrumbs
    'django.core.context_processors.request'
)

TEMPLATE_LOADERS = (
    # Django mobile
    'django_mobile.loader.Loader',

    'django.template.loaders.filesystem.Loader',
    'django.template.loaders.app_directories.Loader',
)

# Store the user messages in the session
MESSAGE_STORAGE = 'django.contrib.messages.storage.session.SessionStorage'

STATICFILES_FINDERS = (
    'django.contrib.staticfiles.finders.FileSystemFinder',
    'django.contrib.staticfiles.finders.AppDirectoriesFinder',

    # Django compressor
    'compressor.finders.CompressorFinder',
)


#
# Email
#
EMAIL_SUBJECT_PREFIX = '[wger] '
# EMAIL_BACKEND = 'django.core.mail.backends.console.EmailBackend'


#
# Login
#
LOGIN_URL = '/user/login'
LOGIN_REDIRECT_URL = '/'


#
# Internationalization
#
USE_TZ = True
USE_I18N = True
USE_L10N = True

# Local time zone for this installation. Choices can be found here:
# http://en.wikipedia.org/wiki/List_of_tz_zones_by_name
# although not all choices may be available on all operating systems.
# On Unix systems, a value of None will cause Django to use the same
# timezone as the operating system.
# If running in a Windows environment this must be set to the same as your
# system time zone.
TIME_ZONE = None

# Restrict the available languages
LANGUAGES = (
            ('en', 'English'),
            ('de', 'German'),
            ('bg', 'Bulgarian'),
            ('es', 'Spanish'),
            ('ru', 'Russian'),
            ('nl', 'Dutch'),
            ('pt', 'Portuguese'),
)

# Default language code for this installation.
LANGUAGE_CODE = 'en'

# All translation files are in one place
LOCALE_PATHS = (
    fs2unicode(os.path.join(SITE_ROOT, 'locale')),
)

FLAVOURS_STORAGE_BACKEND = 'session'


#
# Logging
#
LOGGING = {
    'version': 1,
    'disable_existing_loggers': False,
    'formatters': {
        'verbose': {
            'format': '%(levelname)s %(asctime)s %(module)s %(process)d %(thread)d %(message)s'
        },
        'simple': {
            'format': '%(levelname)s %(asctime)s %(module)s %(message)s'
        },
    },
    'filters': {
        'require_debug_false': {
            '()': 'django.utils.log.RequireDebugFalse'
        }
    },
    'handlers': {
        'null': {
            'level': 'DEBUG',
            'class': 'django.utils.log.NullHandler',
        },
        'mail_admins': {
            'level': 'ERROR',
            'filters': ['require_debug_false'],
            'class': 'django.utils.log.AdminEmailHandler'
        },
        'console': {
            'level': 'DEBUG',
            'class': 'logging.StreamHandler',
            'formatter': 'simple'
        },
    },
    'loggers': {
        'django': {
            'handlers': ['console', 'mail_admins'],
            'propagate': True,
            'level': 'INFO',
        },
        'django.request': {
            'handlers': ['mail_admins'],
            'level': 'ERROR',
            'propagate': True,
        },
        'wger.custom': {
            'handlers': ['console', 'mail_admins'],
            'level': 'DEBUG',
        }
    }
}


#
# ReCaptcha
#
RECAPTCHA_USE_SSL = True


#
# Cache
#
CACHES = {
    'default': {
        'BACKEND': 'django.core.cache.backends.locmem.LocMemCache',
        'LOCATION': 'wger-cache',
        'TIMEOUT': 30 * 24 * 60 * 60,  # Cache for a month
    }
}


#
# Easy thumbnails
#
THUMBNAIL_ALIASES = {
    '': {
        'micro': {'size': (30, 30)},
        'micro_cropped': {'size': (30, 30), 'crop': 'smart'},

        'thumbnail': {'size': (80, 80)},
        'thumbnail_cropped': {'size': (80, 80), 'crop': 'smart'},

        'small': {'size': (200, 200)},
        'small_cropped': {'size': (200, 200), 'crop': 'smart'},

        'medium': {'size': (400, 400)},
        'medium_cropped': {'size': (400, 400), 'crop': 'smart'},

        'large': {'size': (800, 800), 'quality': 90},
        'large_cropped': {'size': (800, 800), 'crop': 'smart', 'quality': 90},
        },
}


#
# Django compressor
#
STATIC_ROOT = ''
STATIC_URL = '/static/'

# The default is not DEBUG, override if needed
# COMPRESS_ENABLED = True
COMPRESS_ROOT = STATIC_ROOT


#
# Django Rest Framework
#
REST_FRAMEWORK = {
    'DEFAULT_PERMISSION_CLASSES': ('wger.utils.permissions.WgerPermission',),
    'PAGINATE_BY': 20,
    'PAGINATE_BY_PARAM': 'limit',  # Allow client to override, using `?limit=xxx`.
    'TEST_REQUEST_DEFAULT_FORMAT': 'json',
    'DEFAULT_AUTHENTICATION_CLASSES': (
        'rest_framework.authentication.SessionAuthentication',
        'rest_framework.authentication.TokenAuthentication',
    ),
    'DEFAULT_FILTER_BACKENDS': ('rest_framework.filters.DjangoFilterBackend',
                                'rest_framework.filters.OrderingFilter',)
}


#
# CORS headers: allow all hosts to access the API
#
CORS_ORIGIN_ALLOW_ALL = True
CORS_URLS_REGEX = r'^/api/.*$'

<<<<<<< HEAD

#
# Ignore these URLs if they cause 404
#
IGNORABLE_404_URLS = (
    re.compile(r'^/favicon\.ico$'),
)
=======
WGER_SETTINGS = {
    'USE_RECAPTCHA': False
}
>>>>>>> 82601f79
<|MERGE_RESOLUTION|>--- conflicted
+++ resolved
@@ -330,16 +330,16 @@
 CORS_ORIGIN_ALLOW_ALL = True
 CORS_URLS_REGEX = r'^/api/.*$'
 
-<<<<<<< HEAD
-
 #
 # Ignore these URLs if they cause 404
 #
 IGNORABLE_404_URLS = (
     re.compile(r'^/favicon\.ico$'),
 )
-=======
+
+#
+# Application specific configuration options
+#
 WGER_SETTINGS = {
     'USE_RECAPTCHA': False
-}
->>>>>>> 82601f79
+}