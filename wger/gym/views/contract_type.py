# -*- coding: utf-8 -*-

# This file is part of wger Workout Manager.
#
# wger Workout Manager is free software: you can redistribute it and/or modify
# it under the terms of the GNU Affero General Public License as published by
# the Free Software Foundation, either version 3 of the License, or
# (at your option) any later version.
#
# wger Workout Manager is distributed in the hope that it will be useful,
# but WITHOUT ANY WARRANTY; without even the implied warranty of
# MERCHANTABILITY or FITNESS FOR A PARTICULAR PURPOSE.  See the
# GNU General Public License for more details.
#
# You should have received a copy of the GNU Affero General Public License

# Standard Library
import logging

# Django
from django.contrib.auth.mixins import (
    LoginRequiredMixin,
    PermissionRequiredMixin
)
from django.http.response import HttpResponseForbidden
from django.shortcuts import get_object_or_404
from django.urls import reverse
from django.utils.translation import (
    ugettext as _,
    ugettext_lazy
)
from django.views.generic import (
    CreateView,
    DeleteView,
    ListView,
    UpdateView
)

# wger
from wger.gym.models import (
    ContractType,
    Gym
)
from wger.utils.generic_views import (
    WgerDeleteMixin,
    WgerFormMixin
)


logger = logging.getLogger(__name__)


class AddView(WgerFormMixin, LoginRequiredMixin, PermissionRequiredMixin, CreateView):
    """
    View to add a new contract type
    """

    model = ContractType
    fields = ('name', 'description')
    title = ugettext_lazy('Add contract type')
    permission_required = 'gym.add_contracttype'
    member = None

    def get_success_url(self):
        """
        Redirect back to overview page
        """
        return reverse('gym:contract_type:list', kwargs={'gym_pk': self.object.gym_id})

    def dispatch(self, request, *args, **kwargs):
        """
        Can only add contract types in own gym
        """
        if not request.user.is_authenticated:
            return HttpResponseForbidden()

        if request.user.userprofile.gym_id != int(self.kwargs['gym_pk']):
            return HttpResponseForbidden()

        return super(AddView, self).dispatch(request, *args, **kwargs)

    def form_valid(self, form):
        """
        Set the foreign key to the gym object
        """
        form.instance.gym_id = self.kwargs['gym_pk']
        return super(AddView, self).form_valid(form)

<<<<<<< HEAD
=======
    def get_context_data(self, **kwargs):
        """
        Send some additional data to the template
        """
        context = super(AddView, self).get_context_data(**kwargs)
        context['form_action'] = reverse('gym:contract_type:add',
                                         kwargs={'gym_pk': self.kwargs['gym_pk']})
        return context

>>>>>>> 319e2633

class UpdateView(WgerFormMixin, LoginRequiredMixin, PermissionRequiredMixin, UpdateView):
    """
    View to update an existing contract option
    """

    model = ContractType
    fields = ('name', 'description')
    permission_required = 'gym.change_contracttype'

    def dispatch(self, request, *args, **kwargs):
        """
        Can only add contract types in own gym
        """
        if not request.user.is_authenticated:
            return HttpResponseForbidden()

        contract_type = self.get_object()
        if request.user.userprofile.gym_id != contract_type.gym_id:
            return HttpResponseForbidden()

        return super(UpdateView, self).dispatch(request, *args, **kwargs)

    def get_success_url(self):
        """
        Redirect back to overview page
        """
        return reverse('gym:contract_type:list', kwargs={'gym_pk': self.object.gym_id})

    def get_context_data(self, **kwargs):
        """
        Send some additional data to the template
        """
        context = super(UpdateView, self).get_context_data(**kwargs)
        context['title'] = _(u'Edit {0}').format(self.object)
        return context


class DeleteView(WgerDeleteMixin, LoginRequiredMixin, PermissionRequiredMixin, DeleteView):
    """
    View to delete an existing contract type
    """

    model = ContractType
    fields = ('name', 'description')
    permission_required = 'gym.delete_contracttype'

    def dispatch(self, request, *args, **kwargs):
        """
        Can only add contract types in own gym
        """
        if not request.user.is_authenticated:
            return HttpResponseForbidden()

        contract_type = self.get_object()
        if request.user.userprofile.gym_id != contract_type.gym_id:
            return HttpResponseForbidden()

        return super(DeleteView, self).dispatch(request, *args, **kwargs)

    def get_success_url(self):
        """
        Redirect back to overview page
        """
        return reverse('gym:contract_type:list', kwargs={'gym_pk': self.object.gym_id})

    def get_context_data(self, **kwargs):
        """
        Send some additional data to the template
        """
        context = super(DeleteView, self).get_context_data(**kwargs)
        context['title'] = _(u'Delete {0}').format(self.object)
        return context


<<<<<<< HEAD
class ListView(LoginRequiredMixin, PermissionRequiredMixin, ListView):
    '''
=======
class ListView(LoginRequiredMixin, PermissionRequiredMixin, UAAwareViewMixin, ListView):
    """
>>>>>>> 319e2633
    Overview of all available contract options
    """
    model = ContractType
    permission_required = 'gym.add_contracttype'
    template_name = 'contract_type/list.html'
    gym = None

    def get_queryset(self):
        """
        Only contract types for current gym
        """
        return ContractType.objects.filter(gym=self.gym)

    def dispatch(self, request, *args, **kwargs):
        """
        Can only list contract types in own gym
        """
        if not request.user.is_authenticated:
            return HttpResponseForbidden()

        self.gym = get_object_or_404(Gym, id=self.kwargs['gym_pk'])
        if request.user.userprofile.gym_id != self.gym.id:
            return HttpResponseForbidden()

        return super(ListView, self).dispatch(request, *args, **kwargs)

    def get_context_data(self, **kwargs):
        """
        Send some additional data to the template
        """
        context = super(ListView, self).get_context_data(**kwargs)
        context['gym'] = self.gym
        return context<|MERGE_RESOLUTION|>--- conflicted
+++ resolved
@@ -86,18 +86,6 @@
         form.instance.gym_id = self.kwargs['gym_pk']
         return super(AddView, self).form_valid(form)
 
-<<<<<<< HEAD
-=======
-    def get_context_data(self, **kwargs):
-        """
-        Send some additional data to the template
-        """
-        context = super(AddView, self).get_context_data(**kwargs)
-        context['form_action'] = reverse('gym:contract_type:add',
-                                         kwargs={'gym_pk': self.kwargs['gym_pk']})
-        return context
-
->>>>>>> 319e2633
 
 class UpdateView(WgerFormMixin, LoginRequiredMixin, PermissionRequiredMixin, UpdateView):
     """
@@ -173,13 +161,8 @@
         return context
 
 
-<<<<<<< HEAD
 class ListView(LoginRequiredMixin, PermissionRequiredMixin, ListView):
-    '''
-=======
-class ListView(LoginRequiredMixin, PermissionRequiredMixin, UAAwareViewMixin, ListView):
     """
->>>>>>> 319e2633
     Overview of all available contract options
     """
     model = ContractType
