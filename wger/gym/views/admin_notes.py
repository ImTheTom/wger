--- conflicted
+++ resolved
@@ -47,13 +47,8 @@
 logger = logging.getLogger(__name__)
 
 
-<<<<<<< HEAD
 class ListView(LoginRequiredMixin, PermissionRequiredMixin, ListView):
-    '''
-=======
-class ListView(LoginRequiredMixin, PermissionRequiredMixin, UAAwareViewMixin, ListView):
     """
->>>>>>> 319e2633
     Overview of all available admin notes
     """
     model = AdminUserNote
@@ -128,18 +123,6 @@
         form.instance.user = self.request.user
         return super(AddView, self).form_valid(form)
 
-<<<<<<< HEAD
-=======
-    def get_context_data(self, **kwargs):
-        """
-        Send some additional data to the template
-        """
-        context = super(AddView, self).get_context_data(**kwargs)
-        context['form_action'] = reverse('gym:admin_note:add',
-                                         kwargs={'user_pk': self.kwargs['user_pk']})
-        return context
-
->>>>>>> 319e2633
 
 class UpdateView(WgerFormMixin, LoginRequiredMixin, PermissionRequiredMixin, UpdateView):
     """
